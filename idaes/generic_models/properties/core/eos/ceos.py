#################################################################################
# The Institute for the Design of Advanced Energy Systems Integrated Platform
# Framework (IDAES IP) was produced under the DOE Institute for the
# Design of Advanced Energy Systems (IDAES), and is copyright (c) 2018-2021
# by the software owners: The Regents of the University of California, through
# Lawrence Berkeley National Laboratory,  National Technology & Engineering
# Solutions of Sandia, LLC, Carnegie Mellon University, West Virginia University
# Research Corporation, et al.  All rights reserved.
#
# Please see the files COPYRIGHT.md and LICENSE.md for full copyright and
# license information.
#################################################################################
"""
Methods for cubic equations of state.

Currently only supports liquid and vapor phases
"""
import os
from enum import Enum

from pyomo.environ import (exp,
                           Expression,
                           ExternalFunction,
                           log,
                           Param,
                           Reals,
                           sqrt,
                           Var)
from pyomo.common.config import ConfigBlock, ConfigValue, In

from idaes.core.util.exceptions import PropertyNotSupportedError
from idaes.generic_models.properties.core.generic.utility import (
    get_method, get_component_object as cobj)
from idaes.core.util.math import safe_log
from .eos_base import EoSBase
from idaes import bin_directory
import idaes.logger as idaeslog
from idaes.core.util.exceptions import \
    BurntToast, ConfigurationError, PropertyNotSupportedError


# Set up logger
_log = idaeslog.getLogger(__name__)


# Set path to root finder .so file
_so = os.path.join(bin_directory, "cubic_roots.so")

"""
References:
[1]. Poling, B.E., Prausnitz, J.M. and O’connell, J.P., 2001. 
     Properties of gases and liquids. McGraw-Hill Education.

[2]. Trujillo, M.F., O'Rourke, P. and Torres, D., 2002.
     Generalizing the Thermodynamics State Relationships in KIVA-3V
     https://www.osti.gov/servlets/purl/809947 (Last accessed: 08/13/2021)
"""


def cubic_roots_available():
    """Make sure the compiled cubic root functions are available. Yes, in
    Windows the .so extention is still used.
    """
    return os.path.isfile(_so)


class CubicType(Enum):
    PR = 0
    SRK = 1


class MixingRuleA(Enum):
    default = 0


class MixingRuleB(Enum):
    default = 0


EoS_param = {
        CubicType.PR: {'u': 2, 'w': -1, 'omegaA': 0.45724, 'coeff_b': 0.07780},
        CubicType.SRK: {'u': 1, 'w': 0, 'omegaA': 0.42748, 'coeff_b': 0.08664}
        }


CubicConfig = ConfigBlock()
CubicConfig.declare("type", ConfigValue(
    domain=In(CubicType),
    description="Equation of state to use",
    doc="Enum indicating type of cubic equation of state to use."))


class Cubic(EoSBase):

    @staticmethod
    def common(b, pobj):
        # TODO: determine if Henry's Law applies to Cubic EoS systems
        # For now, raise an exception if found
        # Follow on questions:
        # If Henry's law is used for a component, how does that effect
        # calculating A, B and phi?
        for j in b.component_list:
            cobj = b.params.get_component(j)
            if (cobj.config.henry_component is not None and
                    pobj.local_name in cobj.config.henry_component):
                raise PropertyNotSupportedError(
                    "{} Cubic equations of state do not support Henry's "
                    "components [{}, {}].".format(b.name, pobj.local_name, j))

        ctype = pobj._cubic_type
        cname = pobj.config.equation_of_state_options["type"].name

        if hasattr(b, cname+"_fw"):
            # Common components already constructed by previous phase
            return

        # Create expressions for coefficients
        def func_fw(m, j):
            cobj = m.params.get_component(j)
            if ctype == CubicType.PR:
                return 0.37464 + 1.54226*cobj.omega - \
                       0.26992*cobj.omega**2
            elif ctype == CubicType.SRK:
                return 0.48 + 1.574*cobj.omega - \
                       0.176*cobj.omega**2
            else:
                raise BurntToast(
                        "{} received unrecognized cubic type. This should "
                        "never happen, so please contact the IDAES developers "
                        "with this bug.".format(b.name))

        b.add_component(cname+'_fw',
                        Expression(b.component_list,
                                   rule=func_fw,
                                   doc='EoS S factor'))

        def func_a(m, j):
            cobj = m.params.get_component(j)
            fw = getattr(m, cname+"_fw")
            return (EoS_param[ctype]['omegaA']*(
                       (Cubic.gas_constant(b) *
                        cobj.temperature_crit)**2/cobj.pressure_crit) *
                    ((1+fw[j]*(1-sqrt(m.temperature /
                                      cobj.temperature_crit)))**2))
        b.add_component(cname+'_a',
                        Expression(b.component_list,
                                   rule=func_a,
                                   doc='Component a coefficient'))

        def func_b(m, j):
            cobj = m.params.get_component(j)
            return (EoS_param[ctype]['coeff_b'] * Cubic.gas_constant(b) *
                    cobj.temperature_crit/cobj.pressure_crit)
        b.add_component(cname+'_b',
                        Expression(b.component_list,
                                   rule=func_b,
                                   doc='Component b coefficient'))

        def rule_am(m, p):
            try:
                rule = m.params.get_phase(p).config.equation_of_state_options[
                    "mixing_rule_a"]
            except (KeyError, TypeError):
                rule = MixingRuleA.default

            a = getattr(m, cname+"_a")
            if rule == MixingRuleA.default:
                return rule_am_default(m, cname, a, p)
            else:
                raise ConfigurationError(
                    "{} Unrecognized option for Equation of State "
                    "mixing_rule_a: {}. Must be an instance of MixingRuleA "
                    "Enum.".format(m.name, rule))
        b.add_component(cname+'_am',
                        Expression(b.phase_list, rule=rule_am))

        def rule_bm(m, p):
            try:
                rule = m.params.get_phase(p).config.equation_of_state_options[
                    "mixing_rule_b"]
            except (KeyError, TypeError):
                rule = MixingRuleB.default

            b = getattr(m, cname+"_b")
            if rule == MixingRuleB.default:
                return rule_bm_default(m, b, p)
            else:
                raise ConfigurationError(
                    "{} Unrecognized option for Equation of State "
                    "mixing_rule_a: {}. Must be an instance of MixingRuleB "
                    "Enum.".format(m.name, rule))

        b.add_component(cname+'_bm',
                        Expression(b.phase_list, rule=rule_bm))

        def rule_A(m, p):
            am = getattr(m, cname+"_am")
            return (am[p]*m.pressure /
                    (Cubic.gas_constant(b)*m.temperature)**2)
        b.add_component(cname+'_A',
                        Expression(b.phase_list, rule=rule_A))

        def rule_B(m, p):
            bm = getattr(m, cname+"_bm")
            return (bm[p]*m.pressure /
                    (Cubic.gas_constant(b)*m.temperature))
        b.add_component(cname+'_B',
                        Expression(b.phase_list, rule=rule_B))

        def rule_delta(m, p, i):
            # See pg. 145 in Properties of Gases and Liquids
            a = getattr(m, cname+"_a")
            am = getattr(m, cname+"_am")
            kappa = getattr(m.params, cname+"_kappa")
            return (2*sqrt(a[i])/am[p] *
                    sum(m.mole_frac_phase_comp[p, j]*sqrt(a[j]) *
                        (1-kappa[i, j])
                        for j in b.components_in_phase(p)))
        b.add_component(cname+"_delta",
                        Expression(b.phase_component_set,
                                   rule=rule_delta))

        def rule_dadT(m, p):
            # See pg. 102 in Properties of Gases and Liquids
            a = getattr(m, cname+"_a")
            fw = getattr(m, cname+"_fw")
            kappa = getattr(m.params, cname+"_kappa")
            return -((Cubic.gas_constant(b)/2)*sqrt(EoS_param[ctype]['omegaA']) *
                     sum(sum(m.mole_frac_phase_comp[p, i] *
                             m.mole_frac_phase_comp[p, j] *
                             (1-kappa[i, j]) *
                             (fw[j]*sqrt(a[i] *
                              m.params.get_component(j).temperature_crit /
                              m.params.get_component(j).pressure_crit) +
                              fw[i]*sqrt(a[j] *
                              m.params.get_component(i).temperature_crit /
                              m.params.get_component(i).pressure_crit))
                             for j in m.components_in_phase(p))
                         for i in m.components_in_phase(p)) /
                     sqrt(m.temperature))
        b.add_component(cname+"_dadT",
                        Expression(b.phase_list,
                                   rule=rule_dadT))

        # Add components at equilibrium state if required
        if (b.params.config.phases_in_equilibrium is not None and
                (not b.config.defined_state or b.always_flash)):
            def func_a_eq(m, p1, p2, j):
                cobj = m.params.get_component(j)
                fw = getattr(m, cname+"_fw")
                return (EoS_param[ctype]['omegaA']*(
                            (Cubic.gas_constant(b) *
                             cobj.temperature_crit)**2/cobj.pressure_crit) *
                        ((1+fw[j]*(1-sqrt(m._teq[p1, p2] /
                                          cobj.temperature_crit)))**2))
            b.add_component('_'+cname+'_a_eq',
                            Expression(b.params._pe_pairs,
                                       b.component_list,
                                       rule=func_a_eq,
                                       doc='Component a coefficient at Teq'))

            def rule_am_eq(m, p1, p2, p3):
                try:
                    rule = m.params.get_phase(p3).config.equation_of_state_options[
                        "mixing_rule_a"]
                except (KeyError, TypeError):
                    rule = MixingRuleA.default

                a = getattr(m, "_"+cname+"_a_eq")
                if rule == MixingRuleA.default:
                    return rule_am_default(m, cname, a, p3, (p1, p2))
                else:
                    raise ConfigurationError(
                        "{} Unrecognized option for Equation of State "
                        "mixing_rule_a: {}. Must be an instance of MixingRuleA "
                        "Enum.".format(m.name, rule))
            b.add_component('_'+cname+'_am_eq',
                            Expression(b.params._pe_pairs,
                                       b.phase_list,
                                       rule=rule_am_eq))

            def rule_A_eq(m, p1, p2, p3):
                am_eq = getattr(m, "_"+cname+"_am_eq")
                return (am_eq[p1, p2, p3]*m.pressure /
                        (Cubic.gas_constant(b)*m._teq[p1, p2])**2)
            b.add_component('_'+cname+'_A_eq',
                            Expression(b.params._pe_pairs,
                                       b.phase_list,
                                       rule=rule_A_eq))

            def rule_B_eq(m, p1, p2, p3):
                bm = getattr(m, cname+"_bm")
                return (bm[p3]*m.pressure /
                        (Cubic.gas_constant(b)*m._teq[p1, p2]))
            b.add_component('_'+cname+'_B_eq',
                            Expression(b.params._pe_pairs,
                                       b.phase_list,
                                       rule=rule_B_eq))

            def rule_delta_eq(m, p1, p2, p3, i):
                # See pg. 145 in Properties of Gases and Liquids
                a = getattr(m, "_"+cname+"_a_eq")
                am = getattr(m, "_"+cname+"_am_eq")
                kappa = getattr(m.params, cname+"_kappa")
                return (2*sqrt(a[p1, p2, i])/am[p1, p2, p3] *
                        sum(m.mole_frac_phase_comp[p3, j]*sqrt(a[p1, p2, j]) *
                            (1-kappa[i, j])
                            for j in m.components_in_phase(p3)))
            b.add_component("_"+cname+"_delta_eq",
                            Expression(b.params._pe_pairs,
                                       b.phase_component_set,
                                       rule=rule_delta_eq))

        # Set up external function calls
        b.add_component("_"+cname+"_ext_func_param",
                        Param(default=ctype.value))
        b.add_component("_"+cname+"_proc_Z_liq",
                        ExternalFunction(library=_so,
                                         function="ceos_z_liq"))
        b.add_component("_"+cname+"_proc_Z_vap",
                        ExternalFunction(library=_so,
                                         function="ceos_z_vap"))

    @staticmethod
    def calculate_scaling_factors(b, pobj):
        pass

    @staticmethod
    def build_parameters(b):
        b._cubic_type = b.config.equation_of_state_options["type"]
        cname = b._cubic_type.name
        param_block = b.parent_block()

        if hasattr(param_block, cname+"_kappa"):
            # Common components already constructed by previous phase
            return

        kappa_data = param_block.config.parameter_data[cname+"_kappa"]
        param_block.add_component(
            cname+'_kappa',
            Var(param_block.component_list,
                param_block.component_list,
                within=Reals,
                initialize=kappa_data,
                doc=cname+' binary interaction parameters',
                units=None))

    @staticmethod
    def compress_fact_phase(b, p):
        pobj = b.params.get_phase(p)
        cname = pobj._cubic_type.name
        A = getattr(b, cname+"_A")
        B = getattr(b, cname+"_B")
        f = getattr(b, "_"+cname+"_ext_func_param")
        if pobj.is_vapor_phase():
            proc = getattr(b, "_"+cname+"_proc_Z_vap")
        elif pobj.is_liquid_phase():
            proc = getattr(b, "_"+cname+"_proc_Z_liq")
        else:
            raise PropertyNotSupportedError(_invalid_phase_msg(b.name, p))
        return proc(f, A[p], B[p])


    @staticmethod
    def cp_mol_phase(blk, p):
        pobj = b.params.get_phase(p)
        cname = pobj._cubic_type.name
        am = getattr(blk, cname+"_am")[p]
        bm = getattr(blk, cname+"_bm")[p]
        A = getattr(blk, cname+"_A")[p]
        B = getattr(blk, cname+"_B")[p]
        fw = getattr(blk, cname+"_fw")
        kappa = getattr(blk.params, cname+"_kappa")
        dadT = getattr(blk, cname+"_dadT")[p]
        Z = blk.compress_fact_phase[p]

        EoS_u = EoS_param[pobj._cubic_type]['u']
        EoS_w = EoS_param[pobj._cubic_type]['w']
        omegaA = EoS_param[pobj._cubic_type]['omegaA'] 
        EoS_p = sqrt(EoS_u**2 - 4*EoS_w)

        d2adT2 = - (0.5 / blk.temperature) * dadT + \
                 ((Cubic.gas_constant(blk)**2 * omegaA) / (2*blk.temperature)) * (
                     sum(sum(
                         blk.mole_frac_phase_comp[p, i] * blk.mole_frac_phase_comp[p, j]
                         * (1 - kappa[i, j]) * fw[i] * fw[j] * sqrt(
                             (blk.params.get_component(i).temperature_crit * blk.params.get_component(j).temperature_crit) /
                             (blk.params.get_component(i).pressure_crit * blk.params.get_component(j).pressure_crit)
                         )
                         for j in blk.components_in_phase(p))
                         for i in blk.components_in_phase(p))
                 )

        dBdT = -B / blk.temperature
        dAdT = (A/am) * dadT - (2*A/blk.temperature)
        K2 = (EoS_u - 1) * B - 1
        K3 = A - EoS_u * B - (EoS_u - EoS_w) * B**2
        K4 = - (A * B + EoS_w * B**2 + EoS_w * B**3)
        dK2dT = (EoS_u - 1) * dBdT
        dK3dT = dAdT - EoS_u * dBdT - 2 * (EoS_u - EoS_w) * B * dBdT
        dK4dT = - (A * dBdT + B * dAdT + 2 * EoS_w * B * dBdT + 3 * EoS_w * B**2 * dBdT) 
        dZdT = - (Z**2 * dK2dT + Z*dK3dT + dK4dT) / (3*Z**2 + 2*K2*Z + K3)

        expression1 = 2 * Z + (EoS_u + EoS_p) * B
        expression2 = 2 * Z + (EoS_u - EoS_p) * B
        expression3 = (2 * dZdT + (EoS_u - EoS_p) * dBdT) / expression2
        expression4 = (2 * dZdT + (EoS_u + EoS_p) * dBdT) / expression1


        # Derived from the relations in Chapter 6 of [1]
        return (
            Cubic.gas_constant(blk)*(blk.temperature * dZdT + Z - 1) +
            (blk.temperature * d2adT2 / (EoS_p * bm)) * safe_log(expression1 / expression2)  + 
            ((am - blk.temperature * dadT) / (EoS_p * bm)) * (expression3 - expression4) +
            sum(blk.mole_frac_phase_comp[p, j] * 
                get_method(blk, "cp_mol_ig_comp", j)(blk, cobj(blk, j), blk.temperature)
                for j in blk.components_in_phase(p))
        )


    @staticmethod
    def cv_mol_phase(blk, p):
        pobj = b.params.get_phase(p)
        cname = pobj._cubic_type.name
        am = getattr(blk, cname+"_am")[p]
        bm = getattr(blk, cname+"_bm")[p]
        cp = blk.cp_mol_phase[p]
        V = 1 / blk.dens_mol_phase[p]
        dadT = getattr(blk, cname+"_dadT")[p]

        EoS_u = EoS_param[pobj._cubic_type]['u']
        EoS_w = EoS_param[pobj._cubic_type]['w']

        dPdV = - ((Cubic.gas_constant(blk) * blk.temperature) / (V - bm)**2 ) + \
                (am * (2 * V + EoS_u * bm) / (V**2 + EoS_u * bm * V + EoS_w * bm**2)**2)

        dPdT = (Cubic.gas_constant(blk) / (V - bm)) - \
               (1 / (V**2 + EoS_u * bm * V + EoS_w * bm**2)) * dadT

        # See Chapter 6 in [1]
        return (
            cp + blk.temperature * dPdT**2 / dPdV
        )


    @staticmethod
    def dens_mass_phase(b, p):
        return b.dens_mol_phase[p]*b.mw_phase[p]
    

    @staticmethod
    def dens_mol_phase(b, p):
        pobj = b.params.get_phase(p)
        if pobj.is_vapor_phase() or pobj.is_liquid_phase():
            return b.pressure/(
                Cubic.gas_constant(b)*b.temperature*b.compress_fact_phase[p])
        else:
            raise PropertyNotSupportedError(_invalid_phase_msg(b.name, p))
    

    @staticmethod
    def energy_internal_mol_phase(blk, p):
        pobj = blk.params.get_phase(p)
        if not (pobj.is_vapor_phase() or pobj.is_liquid_phase()):
            raise PropertyNotSupportedError(_invalid_phase_msg(blk.name, p))

        cname = pobj._cubic_type.name
        am = getattr(blk, cname+"_am")[p]
        bm = getattr(blk, cname+"_bm")[p]
        B = getattr(blk, cname+"_B")[p]
        dadT = getattr(blk, cname+"_dadT")[p]
        Z = blk.compress_fact_phase[p]

        EoS_u = EoS_param[pobj._cubic_type]['u']
        EoS_w = EoS_param[pobj._cubic_type]['w']
        EoS_p = sqrt(EoS_u**2 - 4*EoS_w)

        # Derived from equation on pg. 120 in Properties of Gases and Liquids
        # Departure function for U is similar to H minus the RT(Z-1) term
        return (((blk.temperature*dadT - am) *
                 safe_log((2*Z + B*(EoS_u+EoS_p)) / (2*Z + B*(EoS_u-EoS_p)),
                          eps=1e-6)) / (bm*EoS_p) +
                sum(blk.mole_frac_phase_comp[p, j] *
                    EoSBase.energy_internal_mol_ig_comp_pure(blk, j)
                    for j in blk.components_in_phase(p)))

    @staticmethod
    def energy_internal_mol_phase_comp(blk, p, j):
        pobj = blk.params.get_phase(p)
        if not (pobj.is_vapor_phase() or pobj.is_liquid_phase()):
            raise PropertyNotSupportedError(_invalid_phase_msg(blk.name, p))

        cname = pobj._cubic_type.name
        am = getattr(blk, cname+"_am")[p]
        bm = getattr(blk, cname+"_bm")[p]
        B = getattr(blk, cname+"_B")[p]
        dadT = getattr(blk, cname+"_dadT")[p]
        Z = blk.compress_fact_phase[p]

        EoS_u = EoS_param[pobj._cubic_type]['u']
        EoS_w = EoS_param[pobj._cubic_type]['w']
        EoS_p = sqrt(EoS_u**2 - 4*EoS_w)

        # Derived from equation on pg. 120 in Properties of Gases and Liquids
        # Departure function for U is similar to H minus the RT(Z-1) term
        return (((blk.temperature*dadT - am) *
                 safe_log((2*Z + B*(EoS_u+EoS_p)) / (2*Z + B*(EoS_u-EoS_p)),
                          eps=1e-6)) / (bm*EoS_p) +
                EoSBase.energy_internal_mol_ig_comp_pure(blk, j))

    @staticmethod
    def enth_mol_phase(blk, p):
        pobj = blk.params.get_phase(p)
        if not (pobj.is_vapor_phase() or pobj.is_liquid_phase()):
            raise PropertyNotSupportedError(_invalid_phase_msg(blk.name, p))

        cname = pobj._cubic_type.name
        am = getattr(blk, cname+"_am")[p]
        bm = getattr(blk, cname+"_bm")[p]
        B = getattr(blk, cname+"_B")[p]
        dadT = getattr(blk, cname+"_dadT")[p]
        Z = blk.compress_fact_phase[p]

        EoS_u = EoS_param[pobj._cubic_type]['u']
        EoS_w = EoS_param[pobj._cubic_type]['w']
        EoS_p = sqrt(EoS_u**2 - 4*EoS_w)

        # Derived from equation on pg. 120 in Properties of Gases and Liquids
        return (((blk.temperature*dadT - am) *
                 safe_log((2*Z + B*(EoS_u+EoS_p)) / (2*Z + B*(EoS_u-EoS_p)),
                          eps=1e-6) +
                 Cubic.gas_constant(blk)*blk.temperature*(Z-1)*bm*EoS_p) /
                (bm*EoS_p) + sum(blk.mole_frac_phase_comp[p, j] *
                                 get_method(blk, "enth_mol_ig_comp", j)(
                                            blk, cobj(blk, j), blk.temperature)
                                 for j in blk.components_in_phase(p)))

    @staticmethod
    def enth_mol_phase_comp(blk, p, j):
        pobj = blk.params.get_phase(p)
        if not (pobj.is_vapor_phase() or pobj.is_liquid_phase()):
            raise PropertyNotSupportedError(_invalid_phase_msg(blk.name, p))

        cname = pobj._cubic_type.name
        am = getattr(blk, cname+"_am")[p]
        bm = getattr(blk, cname+"_bm")[p]
        B = getattr(blk, cname+"_B")[p]
        dadT = getattr(blk, cname+"_dadT")[p]
        Z = blk.compress_fact_phase[p]

        EoS_u = EoS_param[pobj._cubic_type]['u']
        EoS_w = EoS_param[pobj._cubic_type]['w']
        EoS_p = sqrt(EoS_u**2 - 4*EoS_w)

        # Derived from equation on pg. 120 in Properties of Gases and Liquids
        return (((blk.temperature*dadT - am) *
                 safe_log((2*Z + B*(EoS_u+EoS_p)) / (2*Z + B*(EoS_u-EoS_p)),
                          eps=1e-6) +
                 Cubic.gas_constant(blk)*blk.temperature*(Z-1)*bm*EoS_p) /
                (bm*EoS_p) + get_method(blk, "enth_mol_ig_comp", j)(
                                        blk, cobj(blk, j), blk.temperature))

    @staticmethod
    def entr_mol_phase(blk, p):
        pobj = blk.params.get_phase(p)
        if not (pobj.is_vapor_phase() or pobj.is_liquid_phase()):
            raise PropertyNotSupportedError(_invalid_phase_msg(blk.name, p))

        cname = pobj._cubic_type.name
        bm = getattr(blk, cname+"_bm")[p]
        B = getattr(blk, cname+"_B")[p]
        dadT = getattr(blk, cname+"_dadT")[p]
        Z = blk.compress_fact_phase[p]

        EoS_u = EoS_param[pobj._cubic_type]['u']
        EoS_w = EoS_param[pobj._cubic_type]['w']
        EoS_p = sqrt(EoS_u**2 - 4*EoS_w)

        # See pg. 102 in Properties of Gases and Liquids
        return ((Cubic.gas_constant(blk)*safe_log((Z-B)/Z, eps=1e-6)*bm*EoS_p +
                 Cubic.gas_constant(blk) *
                 safe_log(Z*blk.params.pressure_ref/blk.pressure, eps=1e-6) *
                 bm*EoS_p +
                 dadT*safe_log((2*Z + B*(EoS_u + EoS_p)) /
                               (2*Z + B*(EoS_u - EoS_p)),
                               eps=1e-6)) /
                (bm*EoS_p) + sum(blk.mole_frac_phase_comp[p, j] *
                                 get_method(blk, "entr_mol_ig_comp", j)(
                                     blk, cobj(blk, j), blk.temperature)
                                 for j in blk.components_in_phase(p)))

    @staticmethod
    def entr_mol_phase_comp(blk, p, j):
        pobj = blk.params.get_phase(p)
        if not (pobj.is_vapor_phase() or pobj.is_liquid_phase()):
            raise PropertyNotSupportedError(_invalid_phase_msg(blk.name, p))

        cname = pobj._cubic_type.name
        bm = getattr(blk, cname+"_bm")[p]
        B = getattr(blk, cname+"_B")[p]
        dadT = getattr(blk, cname+"_dadT")[p]
        Z = blk.compress_fact_phase[p]

        EoS_u = EoS_param[pobj._cubic_type]['u']
        EoS_w = EoS_param[pobj._cubic_type]['w']
        EoS_p = sqrt(EoS_u**2 - 4*EoS_w)

        # See pg. 102 in Properties of Gases and Liquids
        return (((Cubic.gas_constant(blk)*safe_log((Z-B)/Z, eps=1e-6) *
                  bm*EoS_p +
                  Cubic.gas_constant(blk) *
                  safe_log(Z*blk.params.pressure_ref /
                           (blk.mole_frac_phase_comp[p, j]*blk.pressure),
                           eps=1e-6) *
                  bm*EoS_p +
                  dadT*safe_log((2*Z + B*(EoS_u + EoS_p)) /
                                (2*Z + B*(EoS_u - EoS_p)),
                                eps=1e-6)) /
                (bm*EoS_p)) + get_method(blk, "entr_mol_ig_comp", j)(
                                      blk, cobj(blk, j), blk.temperature))

    @staticmethod
    def fug_phase_comp(b, p, j):
        pobj = b.params.get_phase(p)
        if pobj.is_vapor_phase() or pobj.is_liquid_phase():
            return (b.mole_frac_phase_comp[p, j] *
                    b.pressure *
                    b.fug_coeff_phase_comp[p, j])
        else:
            raise PropertyNotSupportedError(_invalid_phase_msg(b.name, p))

    @staticmethod
    def fug_phase_comp_eq(b, p, j, pp):
        pobj = b.params.get_phase(p)
        if pobj.is_vapor_phase() or pobj.is_liquid_phase():
            return (b.mole_frac_phase_comp[p, j] *
                    b.pressure *
                    exp(_log_fug_coeff_phase_comp_eq(b, p, j, pp)))
        else:
            raise PropertyNotSupportedError(_invalid_phase_msg(b.name, p))

    @staticmethod
    def log_fug_phase_comp_eq(b, p, j, pp):
        pobj = b.params.get_phase(p)
        if pobj.is_vapor_phase() or pobj.is_liquid_phase():
            return (log(b.mole_frac_phase_comp[p, j]) +
                    log(b.pressure/b.params.pressure_ref) +
                    _log_fug_coeff_phase_comp_eq(b, p, j, pp))
        else:
            raise PropertyNotSupportedError(_invalid_phase_msg(b.name, p))

    @staticmethod
    def fug_coeff_phase_comp(blk, p, j):
        pobj = blk.params.get_phase(p)
        ctype = pobj._cubic_type

        if not (pobj.is_vapor_phase() or pobj.is_liquid_phase()):
            raise PropertyNotSupportedError(_invalid_phase_msg(blk.name, p))

        cname = pobj._cubic_type.name
        b = getattr(blk, cname+"_b")[j]
        bm = getattr(blk, cname+"_bm")[p]
        A = getattr(blk, cname+"_A")[p]
        B = getattr(blk, cname+"_B")[p]
        delta = getattr(blk, cname+"_delta")[p, j]
        Z = blk.compress_fact_phase[p]

        return exp(_log_fug_coeff_method(A, b, bm, B, delta, Z, ctype))

    @staticmethod
    def fug_coeff_phase_comp_eq(blk, p, j, pp):
        return exp(_log_fug_coeff_phase_comp_eq(blk, p, j, pp))

    @staticmethod
    def log_fug_phase_comp_Tbub(blk, p, j, pp):
        pobj = blk.params.get_phase(p)
        ctype = pobj._cubic_type
        cname = pobj.config.equation_of_state_options["type"].name

        if pobj.is_liquid_phase():
            x = blk.mole_frac_comp
            xidx = ()
        elif pobj.is_vapor_phase():
            x = blk._mole_frac_tbub
            xidx = pp
        else:
            raise BurntToast("{} non-vapor or liquid phase called for bubble "
                             "temperature calculation. This should never "
                             "happen, so please contact the IDAES developers "
                             "with this bug.".format(blk.name))

        def a(k):
            cobj = blk.params.get_component(k)
            fw = getattr(blk, cname+"_fw")[k]
            return (EoS_param[ctype]['omegaA'] *
                    ((Cubic.gas_constant(blk) * cobj.temperature_crit)**2 /
                     cobj.pressure_crit) *
                    ((1+fw*(1-sqrt(blk.temperature_bubble[pp] /
                                   cobj.temperature_crit)))**2))

        kappa = getattr(blk.params, cname+"_kappa")
        am = sum(sum(x[xidx, i]*x[xidx, j]*sqrt(a(i)*a(j))*(1-kappa[i, j])
                     for j in blk.component_list)
                 for i in blk.component_list)

        b = getattr(blk, cname+"_b")
        bm = sum(x[xidx, i]*b[i] for i in blk.component_list)

        A = am*blk.pressure/(Cubic.gas_constant(blk) *
                             blk.temperature_bubble[pp])**2
        B = bm*blk.pressure/(Cubic.gas_constant(blk) *
                             blk.temperature_bubble[pp])

        delta = (2*sqrt(a(j))/am * sum(x[xidx, i]*sqrt(a(i))*(1-kappa[j, i])
                                       for i in blk.component_list))

        f = getattr(blk, "_"+cname+"_ext_func_param")
        if pobj.is_vapor_phase():
            proc = getattr(blk, "_"+cname+"_proc_Z_vap")
        elif pobj.is_liquid_phase():
            proc = getattr(blk, "_"+cname+"_proc_Z_liq")

        Z = proc(f, A, B)

        if pobj.is_vapor_phase():
            mole_frac = blk._mole_frac_tbub[pp[0], pp[1], j]
        else:
            mole_frac = blk.mole_frac_comp[j]

        return (_log_fug_coeff_method(A, b[j], bm, B, delta, Z, ctype) +
                log(mole_frac) + log(blk.pressure/blk.pressure._units))

    @staticmethod
    def log_fug_phase_comp_Tdew(blk, p, j, pp):
        pobj = blk.params.get_phase(p)
        ctype = pobj._cubic_type
        cname = pobj.config.equation_of_state_options["type"].name

        if pobj.is_liquid_phase():
            x = blk._mole_frac_tdew
            xidx = pp
        elif pobj.is_vapor_phase():
            x = blk.mole_frac_comp
            xidx = ()
        else:
            raise BurntToast("{} non-vapor or liquid phase called for bubble "
                             "temperature calculation. This should never "
                             "happen, so please contact the IDAES developers "
                             "with this bug.".format(blk.name))

        def a(k):
            cobj = blk.params.get_component(k)
            fw = getattr(blk, cname+"_fw")[k]
            return (EoS_param[ctype]['omegaA'] *
                    ((Cubic.gas_constant(blk) * cobj.temperature_crit)**2 /
                     cobj.pressure_crit) *
                    ((1+fw*(1-sqrt(blk.temperature_dew[pp] /
                                   cobj.temperature_crit)))**2))

        kappa = getattr(blk.params, cname+"_kappa")
        am = sum(sum(x[xidx, i]*x[xidx, j]*sqrt(a(i)*a(j))*(1-kappa[i, j])
                     for j in blk.component_list)
                 for i in blk.component_list)

        b = getattr(blk, cname+"_b")
        bm = sum(x[xidx, i]*b[i] for i in blk.component_list)

        A = am*blk.pressure/(Cubic.gas_constant(blk) *
                             blk.temperature_dew[pp])**2
        B = bm*blk.pressure/(Cubic.gas_constant(blk) *
                             blk.temperature_dew[pp])

        delta = (2*sqrt(a(j))/am * sum(x[xidx, i]*sqrt(a(i))*(1-kappa[j, i])
                                       for i in blk.component_list))

        f = getattr(blk, "_"+cname+"_ext_func_param")
        if pobj.is_vapor_phase():
            proc = getattr(blk, "_"+cname+"_proc_Z_vap")
        elif pobj.is_liquid_phase():
            proc = getattr(blk, "_"+cname+"_proc_Z_liq")

        Z = proc(f, A, B)

        if pobj.is_vapor_phase():
            mole_frac = blk.mole_frac_comp[j]
        else:
            mole_frac = blk._mole_frac_tdew[pp[0], pp[1], j]

        return (_log_fug_coeff_method(A, b[j], bm, B, delta, Z, ctype) +
                log(mole_frac) + log(blk.pressure/blk.pressure._units))

    @staticmethod
    def log_fug_phase_comp_Pbub(blk, p, j, pp):
        pobj = blk.params.get_phase(p)
        ctype = pobj._cubic_type
        cname = pobj.config.equation_of_state_options["type"].name

        if pobj.is_liquid_phase():
            x = blk.mole_frac_comp
            xidx = ()
        elif pobj.is_vapor_phase():
            x = blk._mole_frac_pbub
            xidx = pp
        else:
            raise BurntToast("{} non-vapor or liquid phase called for bubble "
                             "temperature calculation. This should never "
                             "happen, so please contact the IDAES developers "
                             "with this bug.".format(blk.name))

        a = getattr(blk, cname+"_a")
        kappa = getattr(blk.params, cname+"_kappa")
        am = sum(sum(x[xidx, i]*x[xidx, j] *
                     sqrt(a[i]*a[j])*(1-kappa[i, j])
                     for j in blk.component_list)
                 for i in blk.component_list)

        b = getattr(blk, cname+"_b")
        bm = sum(x[xidx, i]*b[i] for i in blk.component_list)

        A = am*blk.pressure_bubble[pp]/(Cubic.gas_constant(blk) *
                                        blk.temperature)**2
        B = bm*blk.pressure_bubble[pp]/(Cubic.gas_constant(blk) *
                                        blk.temperature)

        delta = (2*sqrt(a[j])/am * sum(x[xidx, i]*sqrt(a[i])*(1-kappa[j, i])
                                       for i in blk.component_list))

        f = getattr(blk, "_"+cname+"_ext_func_param")
        if pobj.is_vapor_phase():
            proc = getattr(blk, "_"+cname+"_proc_Z_vap")
        elif pobj.is_liquid_phase():
            proc = getattr(blk, "_"+cname+"_proc_Z_liq")

        Z = proc(f, A, B)

        if pobj.is_vapor_phase():
            mole_frac = blk._mole_frac_pbub[pp[0], pp[1], j]
        else:
            mole_frac = blk.mole_frac_comp[j]

        return (_log_fug_coeff_method(A, b[j], bm, B, delta, Z, ctype) +
                log(mole_frac) + log(blk.pressure_bubble[pp] /
                                     blk.pressure_bubble._units))

    @staticmethod
    def log_fug_phase_comp_Pdew(blk, p, j, pp):
        pobj = blk.params.get_phase(p)
        ctype = pobj._cubic_type
        cname = pobj.config.equation_of_state_options["type"].name

        if pobj.is_liquid_phase():
            x = blk._mole_frac_pdew
            xidx = pp
        elif pobj.is_vapor_phase():
            x = blk.mole_frac_comp
            xidx = ()
        else:
            raise BurntToast("{} non-vapor or liquid phase called for bubble "
                             "temperature calculation. This should never "
                             "happen, so please contact the IDAES developers "
                             "with this bug.".format(blk.name))

        a = getattr(blk, cname+"_a")
        kappa = getattr(blk.params, cname+"_kappa")
        am = sum(sum(x[xidx, i]*x[xidx, j] *
                     sqrt(a[i]*a[j])*(1-kappa[i, j])
                     for j in blk.component_list)
                 for i in blk.component_list)

        b = getattr(blk, cname+"_b")
        bm = sum(x[xidx, i]*b[i] for i in blk.component_list)

        A = am*blk.pressure_dew[pp]/(Cubic.gas_constant(blk) *
                                     blk.temperature)**2
        B = bm*blk.pressure_dew[pp]/(Cubic.gas_constant(blk)*blk.temperature)

        delta = (2*sqrt(a[j])/am * sum(x[xidx, i]*sqrt(a[i])*(1-kappa[j, i])
                                       for i in blk.component_list))

        f = getattr(blk, "_"+cname+"_ext_func_param")
        if pobj.is_vapor_phase():
            proc = getattr(blk, "_"+cname+"_proc_Z_vap")
        elif pobj.is_liquid_phase():
            proc = getattr(blk, "_"+cname+"_proc_Z_liq")

        Z = proc(f, A, B)

        if pobj.is_vapor_phase():
            mole_frac = blk.mole_frac_comp[j]
        else:
            mole_frac = blk._mole_frac_pdew[pp[0], pp[1], j]

        return (_log_fug_coeff_method(A, b[j], bm, B, delta, Z, ctype) +
                log(mole_frac) + log(blk.pressure_dew[pp] /
                                     blk.pressure_dew._units))

    @staticmethod
    def gibbs_mol_phase(b, p):
        return (b.enth_mol_phase[p] - b.entr_mol_phase[p]*b.temperature)

    @staticmethod
    def gibbs_mol_phase_comp(b, p, j):
        return (b.enth_mol_phase_comp[p, j] -
                b.entr_mol_phase_comp[p, j] *
                b.temperature)

    @staticmethod
<<<<<<< HEAD
    def heat_capacity_ratio_phase(blk, p):
        pobj = blk.params.get_phase(p)
        if not (pobj.is_vapor_phase() or pobj.is_liquid_phase()):
            raise PropertyNotSupportedError(_invalid_phase_msg(blk.name, p))

        return blk.cp_mol_phase[p] / blk.cv_mol_phase[p]

    @staticmethod
    def isentropic_speed_sound_phase(blk, p):
        # See Reference [2]
        return sqrt(blk.heat_capacity_ratio_phase[p]) * blk.isothermal_speed_sound_phase[p]

    
    @staticmethod
    def isothermal_speed_sound_phase(blk, p):
        pobj = b.params.get_phase(p)
        cname = pobj._cubic_type.name
        am = getattr(blk, cname+"_am")[p]
        bm = getattr(blk, cname+"_bm")[p]
        V = 1 / blk.dens_mol_phase[p]
        mw = blk.mw
        rho = blk.dens_mass_phase[p]

        EoS_u = EoS_param[pobj._cubic_type]['u']
        EoS_w = EoS_param[pobj._cubic_type]['w']

        dPdV = - ((Cubic.gas_constant(blk) * blk.temperature) / (V - bm)**2 ) + \
                (am * (2 * V + EoS_u * bm) / (V**2 + EoS_u * bm * V + EoS_w * bm**2)**2)

        # see reference [2]
        return sqrt(- dPdV * mw / rho**2)
=======
    def vol_mol_phase(b, p):
        pobj = b.params.get_phase(p)
        if pobj.is_vapor_phase() or pobj.is_liquid_phase():
            return (Cubic.gas_constant(b)*b.temperature *
                    b.compress_fact_phase[p] /
                    b.pressure)
        else:
            raise PropertyNotSupportedError(_invalid_phase_msg(b.name, p))
>>>>>>> ebbc7f04


def _invalid_phase_msg(name, phase):
    return ("{} received unrecognized phase name {}. Ideal property "
            "libray only supports Vap and Liq phases."
            .format(name, phase))


def _log_fug_coeff_phase_comp_eq(blk, p, j, pp):
    pobj = blk.params.get_phase(p)
    if not (pobj.is_vapor_phase() or pobj.is_liquid_phase()):
        raise PropertyNotSupportedError(_invalid_phase_msg(blk.name, p))

    cname = pobj._cubic_type.name
    b = getattr(blk, cname+"_b")
    bm = getattr(blk, cname+"_bm")
    Aeq = getattr(blk, "_"+cname+"_A_eq")
    Beq = getattr(blk, "_"+cname+"_B_eq")
    delta_eq = getattr(blk, "_"+cname+"_delta_eq")

    f = getattr(blk, "_"+cname+"_ext_func_param")
    if pobj.is_vapor_phase():
        proc = getattr(blk, "_"+cname+"_proc_Z_vap")
    elif pobj.is_liquid_phase():
        proc = getattr(blk, "_"+cname+"_proc_Z_liq")

    def Zeq(p):
        return proc(f, Aeq[pp, p], Beq[pp, p])

    return _log_fug_coeff_method(Aeq[pp, p], b[j], bm[p], Beq[pp, p],
                                 delta_eq[pp, p, j], Zeq(p), pobj._cubic_type)


def _log_fug_coeff_method(A, b, bm, B, delta, Z, cubic_type):
    u = EoS_param[cubic_type]['u']
    w = EoS_param[cubic_type]['w']
    p = sqrt(u**2 - 4*w)

    return ((b/bm*(Z-1)*(B*p) - safe_log(Z-B, eps=1e-6)*(B*p) +
             A*(b/bm - delta)*safe_log((2*Z + B*(u + p))/(2*Z + B*(u - p)),
                                       eps=1e-6)) /
            (B*p))


# -----------------------------------------------------------------------------
# Mixing rules
def rule_am_default(m, cname, a, p, pp=()):
    k = getattr(m.params, cname+"_kappa")
    return sum(sum(
        m.mole_frac_phase_comp[p, i]*m.mole_frac_phase_comp[p, j] *
        sqrt(a[pp, i]*a[pp, j])*(1-k[i, j])
        for j in m.components_in_phase(p))
        for i in m.components_in_phase(p))


def rule_bm_default(m, b, p):
    return sum(m.mole_frac_phase_comp[p, i]*b[i]
               for i in m.components_in_phase(p))<|MERGE_RESOLUTION|>--- conflicted
+++ resolved
@@ -905,7 +905,6 @@
                 b.temperature)
 
     @staticmethod
-<<<<<<< HEAD
     def heat_capacity_ratio_phase(blk, p):
         pobj = blk.params.get_phase(p)
         if not (pobj.is_vapor_phase() or pobj.is_liquid_phase()):
@@ -937,7 +936,7 @@
 
         # see reference [2]
         return sqrt(- dPdV * mw / rho**2)
-=======
+        
     def vol_mol_phase(b, p):
         pobj = b.params.get_phase(p)
         if pobj.is_vapor_phase() or pobj.is_liquid_phase():
@@ -946,7 +945,6 @@
                     b.pressure)
         else:
             raise PropertyNotSupportedError(_invalid_phase_msg(b.name, p))
->>>>>>> ebbc7f04
 
 
 def _invalid_phase_msg(name, phase):
