--- conflicted
+++ resolved
@@ -16,1080 +16,7 @@
 from pyomo.common.deprecation import relocated_module_attribute
 
 
-<<<<<<< HEAD
-# Import Pyomo libraries
-from pyomo.environ import (
-    check_optimal_termination, Constraint, Expression, Param, Reals,
-    NonNegativeReals, value, Var, exp, units as pyunits, SolverStatus)
-from pyomo.common.config import ConfigBlock, ConfigValue, In, Bool
-
-# Import IDAES Libraries
-from idaes.core.util.constants import Constants as CONST
-from idaes.core.util.model_statistics import degrees_of_freedom
-from idaes.core import (ControlVolume1DBlock, UnitModelBlockData,
-                        declare_process_block_class,
-                        MaterialBalanceType,
-                        EnergyBalanceType,
-                        MomentumBalanceType,
-                        FlowDirection,
-                        DistributedVars)
-from idaes.core.util import get_solver
-from idaes.core.util.config import is_physical_parameter_block
-from idaes.core.util.exceptions import ConfigurationError
-import idaes.logger as idaeslog
-
-
-__author__ = "Paul Akula, John Eslick, Anuja Deshpande, Andrew Lee"
-
-
-# Set up logger
-_log = idaeslog.getLogger(__name__)
-
-
-@declare_process_block_class("PackedColumn")
-class PackedColumnData(UnitModelBlockData):
-    """
-    Standard Continous Differential Contactor (CDC) Model Class.
-
-    """
-
-    # Configuration template for unit level arguments applicable to both phases
-    CONFIG = UnitModelBlockData.CONFIG()
-
-    # Configuration template for phase specific  arguments
-    _PhaseCONFIG = ConfigBlock()
-
-    CONFIG.declare("finite_elements", ConfigValue(
-        default=20,
-        domain=int,
-        description="Number of finite elements length domain",
-        doc="""Number of finite elements to use when discretizing length
-domain (default=20)"""))
-
-    CONFIG.declare("length_domain_set", ConfigValue(
-        default=[0.0, 1.0],
-        domain=list,
-        description="List of points in length domain",
-        doc="""length_domain_set - (optional) list of point to use to
-initialize a new ContinuousSet if length_domain is not
-provided (default = [0.0, 1.0])"""))
-
-    CONFIG.declare("transformation_method", ConfigValue(
-        default="dae.finite_difference",
-        description="Method to use for DAE transformation",
-        doc="""Method to use to transform domain. Must be a method recognised
-by the Pyomo TransformationFactory,
-**default** - "dae.finite_difference".
-**Valid values:** {
-**"dae.finite_difference"** - Use a finite difference transformation method,
-**"dae.collocation"** - use a collocation transformation method}"""))
-
-    CONFIG.declare("collocation_points", ConfigValue(
-        default=3,
-        domain=int,
-        description="Number of collocation points per finite element",
-        doc="""Number of collocation points to use per finite element when
-discretizing length domain (default=3)"""))
-
-    CONFIG.declare("column_pressure_drop", ConfigValue(
-        default=0,
-        description="Column pressure drop per unit length in Pa/m",
-        doc="Column pressure drop per unit length in Pa/m provided as a value or expression"))
-
-    # Populate the phase side template to default values
-    _PhaseCONFIG.declare("has_pressure_change", ConfigValue(
-        default=False,
-        domain=Bool,
-        description="Pressure change term construction flag",
-        doc="""Indicates whether terms for pressure change should be
-constructed, **default** - False.
-**Valid values:** {
-**True** - include pressure change terms,
-**False** - exclude pressure change terms.}"""))
-
-    _PhaseCONFIG.declare("property_package", ConfigValue(
-        default=None,
-        domain=is_physical_parameter_block,
-        description="Property package to use for control volume",
-        doc="""Property parameter object used to define property calculations
-(default = 'use_parent_value')
-- 'use_parent_value' - get package from parent (default = None)
-- a ParameterBlock object"""))
-
-    _PhaseCONFIG.declare("property_package_args", ConfigValue(
-        default={},
-        description="Arguments for constructing vapor property package",
-        doc="""A dict of arguments to be passed to the PropertyBlockData
-and used when constructing these
-(default = 'use_parent_value')
-- 'use_parent_value' - get package from parent (default = None)
-- a dict (see property package for documentation)
-            """))
-            
-    _PhaseCONFIG.declare("transformation_scheme", ConfigValue(
-        default="BACKWARD",
-        description="Scheme to use for DAE transformation",
-        doc="""Scheme to use when transformating domain. See Pyomo
-documentation for supported schemes,
-**default** - "BACKWARD".
-**Valid values:** {
-**"BACKWARD"** - Use a BACKWARD finite difference transformation method,
-**"FORWARD""** - Use a FORWARD finite difference transformation method,
-**"LAGRANGE-RADAU""** - use a collocation transformation method}"""))
-
-    # Create individual config blocks for vapor(gas) and liquid sides
-    CONFIG.declare("vapor_side",
-                   _PhaseCONFIG(doc="vapor side config arguments"))
-
-    CONFIG.declare("liquid_side",
-                   _PhaseCONFIG(doc="liquid side config arguments"))
-
-    # =========================================================================
-
-    def build(self):
-        """
-        Begin building model (pre-DAE transformation).
-
-        Args:
-            None
-
-        Returns:
-            None
-        """
-        # Call UnitModel.build to build default attributes
-        super().build()
-
-    # =========================================================================
-        """ Set argument values for vapor and liquid sides"""
-
-        # Set flow directions for the control volume blocks
-        # Gas flows from 0 to 1, Liquid flows from 1 to 0
-        
-        # TODO: Only handling countercurrent flow for now.
-        set_direction_vapor = FlowDirection.forward
-        set_direction_liquid = FlowDirection.backward
-
-    # =========================================================================
-        """ Build Control volume 1D for vapor phase and
-            populate vapor control volume"""
-
-        self.vapor_phase = ControlVolume1DBlock(default={
-            "transformation_method": self.config.transformation_method,
-            "transformation_scheme":
-                self.config.vapor_side.transformation_scheme,
-            "finite_elements": self.config.finite_elements,
-            "collocation_points": self.config.collocation_points,
-            "dynamic": self.config.dynamic,
-            "has_holdup": self.config.has_holdup,
-            "area_definition": DistributedVars.variant,
-            "property_package": self.config.vapor_side.property_package,
-            "property_package_args":
-                self.config.vapor_side.property_package_args})
-
-        self.vapor_phase.add_geometry(
-            flow_direction=set_direction_vapor,
-            length_domain_set=self.config.length_domain_set)
-
-        self.vapor_phase.add_state_blocks(
-            information_flow=set_direction_vapor,
-            has_phase_equilibrium=False)
-
-        self.vapor_phase.add_material_balances(
-            balance_type=MaterialBalanceType.componentTotal,
-            has_phase_equilibrium=False,
-            has_mass_transfer=True)
-
-        self.vapor_phase.add_energy_balances(
-            balance_type=EnergyBalanceType.enthalpyTotal,
-            has_heat_transfer=True)
-
-        self.vapor_phase.add_momentum_balances(
-            balance_type=MomentumBalanceType.pressureTotal,
-            has_pressure_change=self.config.vapor_side.has_pressure_change)
-
-        self.vapor_phase.apply_transformation()
-
-    # ==========================================================================
-        """ Build Control volume 1D for liquid phase and
-            populate liquid control volume
-
-        """
-        self.liquid_phase = ControlVolume1DBlock(default={
-            "transformation_method": self.config.transformation_method,
-            "transformation_scheme":
-                self.config.liquid_side.transformation_scheme,
-            "finite_elements": self.config.finite_elements,
-            "collocation_points": self.config.collocation_points,
-            "dynamic": self.config.dynamic,
-            "has_holdup": self.config.has_holdup,
-            "area_definition": DistributedVars.variant,
-            "property_package": self.config.liquid_side.property_package,
-            "property_package_args":
-                self.config.liquid_side.property_package_args})
-
-        self.liquid_phase.add_geometry(flow_direction=set_direction_liquid,
-                                       length_domain_set=self.config.
-                                       length_domain_set)
-
-        self.liquid_phase.add_state_blocks(
-            information_flow=set_direction_liquid,
-            has_phase_equilibrium=False)
-
-        self.liquid_phase.add_material_balances(
-            balance_type=MaterialBalanceType.componentTotal,
-            has_phase_equilibrium=False,
-            has_mass_transfer=True)
-
-        self.liquid_phase.add_energy_balances(
-            balance_type=EnergyBalanceType.enthalpyTotal,
-            has_heat_transfer=True)
-
-        self.liquid_phase.apply_transformation()
-
-        # Add Ports for vapor side
-        self.add_inlet_port(name="vapor_inlet", block=self.vapor_phase)
-        self.add_outlet_port(name="vapor_outlet", block=self.vapor_phase)
-
-        # Add Ports for liquid side
-        self.add_inlet_port(name="liquid_inlet", block=self.liquid_phase)
-        self.add_outlet_port(name="liquid_outlet", block=self.liquid_phase)
-
-    # ==========================================================================
-        """ Add performace equation method"""
-        self._make_performance()
-
-    def _make_performance(self):
-        """
-        Constraints for unit model.
-
-        Args: None
-
-        Returns: None
-
-        """
-
-        # ======================================================================
-        # Custom Sets
-        vap_comp = self.config.vapor_side.property_package.component_list
-        liq_comp = self.config.liquid_side.property_package.component_list
-        equilibrium_comp = vap_comp & liq_comp
-        solvent_comp_list = \
-            self.config.liquid_side.property_package.solvent_set
-        solute_comp_list = self.config.liquid_side.property_package.solute_set
-        vapor_phase_list_ref = \
-            self.config.vapor_side.property_package.phase_list
-        liquid_phase_list_ref = \
-            self.config.liquid_side.property_package.phase_list
-
-        # Packing  parameters
-        self.eps_ref = Param(initialize=0.97,units=None,
-                             mutable=True,
-                             doc="Packing void space")
-
-        self.packing_specific_area = Param(initialize=250,units=pyunits.m**2 / pyunits.m**3,
-                           mutable=True,
-                           doc="Packing specific surface area")
-        
-        self.packing_channel_size = Param(initialize=0.1,units=pyunits.m,
-                           mutable=True,
-                           doc="Packing channel size")
-        
-        self.hydraulic_diameter = Expression(expr=4 * self.eps_ref / self.packing_specific_area,
-                                 doc="Hydraulic diameter")
-
-        # Add the integer indices along vapor phase length domain
-        self.zi = Param(self.vapor_phase.length_domain, mutable=True,
-                        doc='''Integer indexing parameter required for transfer
-                             across boundaries of a given volume element''')
-                             
-        # Set the integer indices along vapor phase length domain
-        for i, x in enumerate(self.vapor_phase.length_domain, 1):
-            self.zi[x] = i
-
-        # Unit Model Design Variables
-        # Geometry
-        self.diameter_column = Var(domain=Reals,
-                                   initialize=0.1,
-                                   units=pyunits.m,
-                                   doc='Column diameter')
-        
-        self.area_column = Var(domain=Reals,
-                               initialize=0.5,
-                               units=pyunits.m**2,
-                               doc='Column cross-sectional area')
-        
-        self.length_column = Var(domain=Reals,
-                                 initialize=4.9,
-                                 units=pyunits.m,
-                                 doc='Column length')
-
-        # Hydrodynamics
-        self.velocity_vap = Var(self.flowsheet().time,
-                                self.vapor_phase.length_domain,
-                                domain=NonNegativeReals,
-                                initialize=2,
-                                units=pyunits.m / pyunits.s,
-                                doc='Vapor superficial velocity')
-        
-        self.velocity_liq = Var(self.flowsheet().time,
-                                self.liquid_phase.length_domain,
-                                domain=NonNegativeReals,
-                                initialize=0.01,
-                                units=pyunits.m / pyunits.s,
-                                doc='Liquid superficial velocity')
-        
-        self.holdup_liq = Var(self.flowsheet().time,
-                              self.liquid_phase.length_domain,
-                              initialize=0.001,
-                              doc='Volumetric liquid holdup [-]')
-
-        def rule_holdup_vap(blk, t, x):
-            return blk.eps_ref - blk.holdup_liq[t, x]
-
-        self.holdup_vap = Expression(self.flowsheet().time,
-                                     self.vapor_phase.length_domain,
-                                     rule=rule_holdup_vap,
-                                     doc='Volumetric vapor holdup [-]')
-        
-        # Define gas velocity at flooding point (m/s)                
-        self.gas_velocity_flood = Var(self.flowsheet().time,
-                                self.vapor_phase.length_domain,
-                                initialize=1,
-                                units=pyunits.m / pyunits.s,
-                                doc='Gas velocity at flooding point')
-            
-        # Flooding fraction 
-        def rule_flood_fraction(blk, t, x):
-            return blk.velocity_vap[t, x]/blk.gas_velocity_flood[t, x]
-            
-        self.flood_fraction = Expression(self.flowsheet().time,
-                                    self.vapor_phase.length_domain,
-                                    rule=rule_flood_fraction,
-                                    doc='Flooding fraction (expected to be below 0.8)')
-        
-        # Mass and heat transfer terms
-        
-        # Mass transfer terms
-        self.pressure_equil = Var(
-            self.flowsheet().time,
-            self.vapor_phase.length_domain,
-            equilibrium_comp,
-            domain=NonNegativeReals,
-            initialize=500,
-            units=pyunits.Pa,
-            doc='Equilibruim pressure of diffusing components at interface')
-        
-        self.interphase_mass_transfer = Var(
-            self.flowsheet().time,
-            self.liquid_phase.length_domain,
-            equilibrium_comp,
-            domain=Reals,
-            initialize=0.1,
-            units=pyunits.mol / (pyunits.s * pyunits.m),
-            doc='Rate at which moles of diffusing species are transfered into/out of vapor phase')
-        
-        self.enhancement_factor = Var(self.flowsheet().time,
-                                      self.liquid_phase.length_domain,
-                                      units=None,
-                                      initialize=160,
-                                      doc='Enhancement factor')
-
-        # Heat transfer terms
-        self.heat_flow_vap = Var(self.flowsheet().time,
-                            self.vapor_phase.length_domain,
-                            domain=Reals,
-                            initialize=0.0,
-                            units=pyunits.J / (pyunits.s * (pyunits.m)),
-                            doc='Rate of convective heat transfer in vapor phase')
-
-        # =====================================================================
-        # Add performance equations
-
-        # Inter-facial Area model ([m2/m3]):
-
-        self.area_interfacial = Var(self.flowsheet().time,
-                                    self.vapor_phase.length_domain,
-                                    initialize=0.9,
-                                    units=(pyunits.m)**2 / (pyunits.m)**3,
-                                    doc='Specific interfacial area')
-
-        # ---------------------------------------------------------------------
-        # Geometry constraints
-
-        # Column area [m2]
-        @self.Constraint(doc="Column cross-sectional area")
-        def column_cross_section_area(blk):
-            return blk.area_column == (
-                CONST.pi * 0.25 * (blk.diameter_column)**2)
-
-        # Area of control volume : vapor side and liquid side
-        control_volume_area_definition = ''' column_area * phase_holdup.
-        The void fraction of the vapor phase (volumetric vapor holdup) and that
-        of the liquid phase(volumetric liquid holdup) are
-        lumped into the definition of the cross-sectional area of the
-        vapor-side and liquid-side control volume respectively. Hence, the
-        cross-sectional area of the control volume changes with time and space.
-        '''
-
-        if self.config.dynamic:
-            @self.Constraint(self.flowsheet().time,
-                             self.vapor_phase.length_domain,
-                             doc=control_volume_area_definition)
-            def vapor_side_area(bk, t, x):
-                return bk.vapor_phase.area[t, x] == (
-                    bk.area_column * bk.holdup_vap[t, x])
-
-            @self.Constraint(self.flowsheet().time,
-                             self.liquid_phase.length_domain,
-                             doc=control_volume_area_definition)
-            def liquid_side_area(bk, t, x):
-                return bk.liquid_phase.area[t, x] == (
-                    bk.area_column * bk.holdup_liq[t, x])
-        else:
-            self.vapor_phase.area.fix(value(self.area_column))
-            self.liquid_phase.area.fix(value(self.area_column))
-
-        # Pressure consistency in phases
-        @self.Constraint(self.flowsheet().time,
-                         self.liquid_phase.length_domain,
-                         doc='''Mechanical equilibruim: vapor-side pressure
-                                    equal liquid -side pressure''')
-        def mechanical_equil(bk, t, x):
-            return bk.liquid_phase.properties[t, x].pressure == \
-                    bk.vapor_phase.properties[t, x].pressure
-
-        # Length of control volume : vapor side and liquid side
-        @self.Constraint(doc="Vapor side length")
-        def vapor_side_length(blk):
-            return blk.vapor_phase.length == blk.length_column
-
-        @self.Constraint(doc="Liquid side length")
-        def liquid_side_length(blk):
-            return blk.liquid_phase.length == blk.length_column
-
-        # ---------------------------------------------------------------------
-        # Hydrodynamic constraints
-        # Vapor superficial velocity
-
-        @self.Constraint(self.flowsheet().time,
-                         self.vapor_phase.length_domain,
-                         doc="Vapor superficial velocity")
-        def eq_velocity_vap(blk, t, x):
-            return blk.velocity_vap[t, x] * blk.area_column * \
-                blk.vapor_phase.properties[t, x].dens_mol == \
-                blk.vapor_phase.properties[t, x].flow_mol
-
-        # Liquid superficial velocity
-        @self.Constraint(self.flowsheet().time,
-                         self.liquid_phase.length_domain,
-                         doc="Liquid superficial velocity")
-        def eq_velocity_liq(blk, t, x):
-            return blk.velocity_liq[t, x] * blk.area_column * \
-                blk.liquid_phase.properties[t, x].dens_mol == \
-                blk.liquid_phase.properties[t, x].flow_mol
-
-        # ---------------------------------------------------------------------
-        # Mass transfer coefficients
-        # Mass transfer coefficients of diffusing components in vapor phase [mol/m2.s.Pa]
-        self.k_v = Var(self.flowsheet().time,
-                       self.vapor_phase.length_domain,
-                       equilibrium_comp,
-                       doc=' Vapor phase mass transfer coefficient')
-
-        # Mass transfer coefficients of diffusing components in liquid phase  [m/s]
-        self.k_l = Var(self.flowsheet().time,
-                       self.liquid_phase.length_domain,
-                       equilibrium_comp,
-                       doc='Liquid phase mass transfer coefficient')
-
-        # Intermediate term
-        def rule_phi(blk, t, x, j):
-            if x == self.vapor_phase.length_domain.first():
-                return Expression.Skip
-            else:
-                zb = self.vapor_phase.length_domain.at(self.zi[x].value - 1)
-                return (blk.enhancement_factor[t, zb] *
-                        blk.k_l[t, zb, j] /
-                        blk.k_v[t, x, j])
-
-        self.phi = Expression(
-            self.flowsheet().time,
-            self.vapor_phase.length_domain,
-            solute_comp_list,
-            rule=rule_phi,
-            doc='Equilibruim partial pressure intermediate term for solute')
-
-        # Equilibruim partial pressure of diffusing components at interface
-        @self.Constraint(self.flowsheet().time,
-                          self.vapor_phase.length_domain,
-                          equilibrium_comp,
-                          doc='''Equilibruim partial pressure of diffusing
-                                components at interface''')
-        def pressure_at_interface(blk, t, x, j):
-            if x == self.vapor_phase.length_domain.first():
-                return blk.pressure_equil[t, x, j] == 0.0
-            else:
-                zb = self.vapor_phase.length_domain.at(self.zi[x].value - 1)
-                lprops = blk.liquid_phase.properties[t, zb]
-                henrycomp = lprops.params.get_component(j).config.henry_component
-                if henrycomp is not None and "Liq" in henrycomp:
-                    return blk.pressure_equil[t, x, j] == (
-                        (blk.vapor_phase.properties[t, x].mole_frac_comp[j] *
-                          blk.vapor_phase.properties[
-                              t, x].pressure + blk.phi[t, x, j] *
-                          lprops.conc_mol_phase_comp_true['Liq',j]) /
-                        (1 + blk.phi[t, x, j] /
-                          blk.liquid_phase.properties[t, zb].henry['Liq',j]))
-                else:
-                    return blk.pressure_equil[t, x, j] == (
-                        lprops.vol_mol_phase['Liq'] *
-                        lprops.conc_mol_phase_comp_true['Liq',j] *
-                        lprops.pressure_sat_comp[j])
-
-        # Mass transfer of  diffusing components in vapor phase
-        def rule_mass_transfer(blk, t, x, j):
-            if x == self.vapor_phase.length_domain.first():
-                return blk.interphase_mass_transfer[t, x, j] == 0.0
-            else:
-                return blk.interphase_mass_transfer[t, x, j] == (
-                blk.k_v[t, x, j] *
-                blk.area_interfacial[t, x] * blk.area_column *
-                (blk.vapor_phase.properties[t, x].mole_frac_comp[j] *
-                 blk.vapor_phase.properties[t, x].pressure -
-                 blk.pressure_equil[t, x, j]))
-
-        self.mass_transfer_vapor = Constraint(self.flowsheet().time,
-                                        self.vapor_phase.length_domain,
-                                        equilibrium_comp,
-                                        rule=rule_mass_transfer,
-                                        doc="Mass transfer of diffusing components in vapor phase")
-
-        # Rate of mass transfer into/out of liquid phase
-        @self.Constraint(self.flowsheet().time,
-                          self.liquid_phase.length_domain,
-                          self.liquid_phase.properties.phase_component_set,
-                          doc="Rate of mass transfer into/out of liquid phase")
-        def liquid_phase_mass_transfer_handle(blk, t, x, p, j):
-            if x == self.liquid_phase.length_domain.last():
-                return blk.liquid_phase.mass_transfer_term[t, x, p, j] == 0.0
-            else:
-                zf = self.liquid_phase.length_domain.at(self.zi[x].value + 1)
-                if j in equilibrium_comp:
-                    return blk.liquid_phase.mass_transfer_term[t, x, p, j] == \
-                        blk.interphase_mass_transfer[t, zf, j]
-                else:
-                    return blk.liquid_phase.mass_transfer_term[t, x, p, j] == \
-                        0.0
-
-        # Rate of mass transfer into/out of vapor phase
-        @self.Constraint(self.flowsheet().time,
-                         self.vapor_phase.length_domain,
-                         self.vapor_phase.properties.phase_component_set,
-                         doc="Rate of mass transfer into/out of vapor phase")
-        def vapor_phase_mass_transfer_handle(blk, t, x, p, j):
-            if x == self.vapor_phase.length_domain.first():
-                return blk.vapor_phase.mass_transfer_term[t, x, p, j] == 0.0
-            else:
-                if j in equilibrium_comp:
-                    return blk.vapor_phase.mass_transfer_term[t, x, p, j] == \
-                        -blk.interphase_mass_transfer[t, x, j]
-                else:
-                    return blk.vapor_phase.mass_transfer_term[t, x, p, j] == \
-                        0.0
-
-        # Heat transfer coefficients
-        # Vapor-liquid heat transfer coefficient [J/m2.s.K]
-
-        self.h_v = Var(self.flowsheet().time,
-                       self.vapor_phase.length_domain,
-                       initialize=100,
-                       doc='''Vapor-liquid heat transfer coefficient''')
-
-        # Vapor-liquid heat transfer coeff modified by Ackmann factor [J/m.s.K]
-        def rule_heat_transfer_coeff_Ack(blk, t, x):
-            if x == self.vapor_phase.length_domain.first():
-                return Expression.Skip
-            else:
-                Ackmann_factor =\
-                    sum(blk.vapor_phase.properties[t, x].cp_mol_phase_comp['Vap',j] *
-                     blk.interphase_mass_transfer[t, x, j] for j in equilibrium_comp)
-                return Ackmann_factor /\
-                    (1 - exp(-Ackmann_factor /
-                             (blk.h_v[t, x] * blk.area_interfacial[t, x] *
-                              blk.area_column)))
-        self.h_v_Ack = Expression(
-            self.flowsheet().time,
-            self.vapor_phase.length_domain,
-            rule=rule_heat_transfer_coeff_Ack,
-            doc='Vap-Liq heat transfer coefficient corrected by Ackmann factor')
-
-        # Convective interphase heat transfer [J/s.m]
-        @self.Constraint(self.flowsheet().time,
-                         self.vapor_phase.length_domain,
-                         doc="Convective interphase heat transfer")
-        def vapor_phase_convective_heat_flow(blk, t, x):
-            if x == self.vapor_phase.length_domain.first():
-                return Constraint.Skip
-            else:
-                zb = self.vapor_phase.length_domain.at(value(self.zi[x]) - 1)
-                return blk.heat_flow_vap[t, x] == blk.h_v_Ack[t, x] * \
-                    (blk.liquid_phase.properties[t, zb].temperature -
-                     blk.vapor_phase.properties[t, x].temperature)
-                    
-        # Total rate of heat transfer into/out of vapor phase[J/s.m]
-        @self.Constraint(self.flowsheet().time,
-                         self.vapor_phase.length_domain,
-                         doc="Total rate of heat transfer into/out of vapor phase")
-        def vapor_phase_heat_transfer(blk, t, x):
-            if x == self.vapor_phase.length_domain.first():
-                return blk.vapor_phase.heat[t, x] == 0
-            else:
-                return blk.vapor_phase.heat[t, x] == blk.heat_flow_vap[t, x] + \
-                    (sum(blk.vapor_phase.properties[t, x].enth_mol_phase_comp['Vap',j] *
-                    blk.vapor_phase.mass_transfer_term[t, x, 'Vap', j] for j in equilibrium_comp))
-
-        # Total rate of heat transfer into/out of liquid phase [J/s.m]
-        @self.Constraint(self.flowsheet().time,
-                          self.liquid_phase.length_domain,
-                          doc="Total rate of heat transfer into/out of liquid phase")
-        def liquid_phase_heat_transfer(blk, t, x):
-            if x == self.liquid_phase.length_domain.last():
-                return blk.liquid_phase.heat[t, x] == 0
-            else:
-                zf = self.vapor_phase.length_domain.at(value(self.zi[x]) + 1)
-                return blk.liquid_phase.heat[t, x] == -blk.vapor_phase.heat[t, zf]
-
-    # =========================================================================
-    # Model initialization routine
-
-    def initialize(blk,
-                   vapor_phase_state_args=None,
-                   liquid_phase_state_args=None,
-                   state_vars_fixed=False,
-                   outlvl=idaeslog.NOTSET,
-                   solver=None,
-                   optarg=None):
-        """
-        Column initialization.
-
-        Arguments:
-            state_args : a dict of arguments to be passed to the property
-                         package(s) to provide an initial state for
-                         initialization (see documentation of the specific
-                         property package) (default = None).
-            optarg : solver options dictionary object (default=None, use
-                     default solver options)
-            solver : str indicating which solver to use during initialization
-                    (default = None, use IDAES default solver)
-
-        """
-
-        # Set up logger for initialization and solve
-        init_log = idaeslog.getInitLogger(blk.name, outlvl, tag="unit")
-        solve_log = idaeslog.getSolveLogger(blk.name, outlvl, tag="unit")
-
-        # Set solver options
-        opt = get_solver(solver, optarg)
-
-        dynamic_constraints = [
-            "pressure_at_interface",
-            "mass_transfer_vapor",
-            "liquid_phase_mass_transfer_handle",
-            "vapor_phase_mass_transfer_handle",
-            "vapor_phase_convective_heat_flow",
-            "vapor_phase_heat_transfer",
-            "liquid_phase_heat_transfer"]
-
-        # ---------------------------------------------------------------------
-        # Deactivate unit model level constraints (asides geometry constraints)
-        for c in blk.component_objects(Constraint, descend_into=True):
-            if c.local_name in dynamic_constraints:
-                c.deactivate()
-
-        # Fix variables
-
-        # Interface pressure
-        blk.pressure_equil.fix()
-
-        # Molar flux
-        blk.interphase_mass_transfer.fix(0.0)
-        blk.vapor_phase.mass_transfer_term.fix(0.0)
-        blk.liquid_phase.mass_transfer_term.fix(0.0)
-
-        # Heat transfer rate
-        blk.heat_flow_vap.fix(0.0)
-        blk.vapor_phase.heat.fix(0.0)
-        blk.liquid_phase.heat.fix(0.0)
-        
-        # # ---------------------------------------------------------------------
-        # Provide state arguments for property package initialization
-
-        init_log.info("Step 1: Property Package initialization")
-        
-        vap_comp = blk.config.vapor_side.property_package.component_list
-        liq_apparent_comp = [c[1] for c in blk.liquid_phase.properties.phase_component_set]
-        
-        if vapor_phase_state_args is None:
-            vapor_phase_state_args = {
-                'flow_mol': blk.vapor_inlet.flow_mol[0].value,
-                'temperature': blk.vapor_inlet.temperature[0].value,
-                'pressure': blk.vapor_inlet.pressure[0].value,
-                'mole_frac_comp':
-                {j: blk.vapor_inlet.mole_frac_comp[0, j].value 
-                 for j in vap_comp}}
-
-        if liquid_phase_state_args is None:
-            liquid_phase_state_args = {
-                'flow_mol': blk.liquid_inlet.flow_mol[0].value,
-                'temperature': blk.liquid_inlet.temperature[0].value,
-                'pressure': blk.vapor_inlet.pressure[0].value,
-                'mole_frac_comp':
-                {j: blk.liquid_inlet.mole_frac_comp[0, j].value 
-                 for j in liq_apparent_comp}}
-
-        # Initialize vapor_phase properties block
-        vflag = blk.vapor_phase.properties.initialize(
-            state_args=vapor_phase_state_args,
-            state_vars_fixed=False,
-            outlvl=outlvl,
-            optarg=optarg,
-            solver=solver,
-            hold_state=True)
-
-        # Initialize liquid_phase properties block
-        lflag = blk.liquid_phase.properties.initialize(
-            state_args=liquid_phase_state_args,
-            state_vars_fixed=False,
-            outlvl=outlvl,
-            optarg=optarg,
-            solver=solver,
-            hold_state=True)
-
-        init_log.info("Step 2: Steady-State isothermal mass balance")
-
-        blk.vapor_phase.properties.release_state(flags=vflag)
-
-        blk.liquid_phase.properties.release_state(flags=lflag)
-
-        with idaeslog.solver_log(solve_log, idaeslog.DEBUG) as slc:
-            res = opt.solve(blk, tee=slc.tee)
-        init_log.info_high("Step 2: {}.".format(idaeslog.condition(res)))
-
-        assert check_optimal_termination(res)
-
-        # ---------------------------------------------------------------------
-        init_log.info('Step 3: Interface equilibrium')
-
-        # Activate interface pressure constraint
-
-        blk.pressure_equil.unfix()
-        blk.pressure_at_interface.activate()
-
-        # ----------------------------------------------------------------------
-
-        with idaeslog.solver_log(solve_log, idaeslog.DEBUG) as slc:
-            res = opt.solve(blk, tee=slc.tee)
-        init_log.info_high(
-            "Step 3 complete: {}.".format(idaeslog.condition(res)))
-
-        # ---------------------------------------------------------------------
-
-        init_log.info('Step 4: Isothermal chemical absoption')
-        init_log.info_high("No mass transfer to mass transfer")
-
-        # Unfix mass transfer terms
-        blk.interphase_mass_transfer.unfix()
-
-        # Activate mass transfer equation in vapor phase
-        blk.mass_transfer_vapor.activate()
-        
-        with idaeslog.solver_log(solve_log, idaeslog.DEBUG) as slc:
-            res = opt.solve(blk, tee=slc.tee)
-        
-        blk.vapor_phase.mass_transfer_term.unfix()
-        blk.liquid_phase.mass_transfer_term.unfix()
-        blk.vapor_phase_mass_transfer_handle.activate()
-        blk.liquid_phase_mass_transfer_handle.activate()
-        
-        optarg = {
-            "tol": 1e-8,
-            "max_iter": 150,
-            "bound_push":1e-8}
-        opt.options = optarg
-                    
-        with idaeslog.solver_log(solve_log, idaeslog.DEBUG) as slc:
-            res = opt.solve(blk, tee=slc.tee)
-            if res.solver.status != SolverStatus.warning:
-                print('')
-        init_log.info_high(
-            "Step 4 complete: {}.".format(idaeslog.condition(res)))
-
-        # ---------------------------------------------------------------------
-        init_log.info('Step 5: Adiabatic chemical absoption')
-        init_log.info_high("Isothermal to Adiabatic ")
-        
-        # Unfix heat transfer terms
-        blk.heat_flow_vap.unfix()
-        blk.vapor_phase.heat.unfix()
-        blk.liquid_phase.heat.unfix()
-
-        # Activate heat transfer and steady-state energy balance related equations
-        for c in ["vapor_phase_convective_heat_flow",
-                  "vapor_phase_heat_transfer",
-                  "liquid_phase_heat_transfer"]:
-            getattr(blk, c).activate()
-            
-        with idaeslog.solver_log(solve_log, idaeslog.DEBUG) as slc:    
-            res = opt.solve(blk, tee=slc.tee)
-
-        init_log.info_high(
-            "Step 5 complete: {}.".format(idaeslog.condition(res)))
-
-        # ---------------------------------------------------------------------
-
-        if not blk.config.dynamic:
-            init_log.info('Steady-state initialization complete')
-        
-    def fix_initial_condition(blk):
-        """
-        Initial condition for material and enthalpy balance.
-
-        Mass balance : Initial condition  is determined by
-        fixing n-1 mole fraction and the total molar flowrate
-
-        Energy balance :Initial condition  is determined by
-        fixing  the temperature.
-
-        """
-
-        vap_comp = blk.config.vapor_side.property_package.component_list
-        liq_comp = blk.config.liquid_side.property_package.component_list
-        solute_comp_list = blk.config.liquid_side.property_package.solute_set
-
-        for x in blk.vapor_phase.length_domain:
-            if x != 0:
-                blk.vapor_phase.properties[0, x].temperature.fix()
-                blk.vapor_phase.properties[0, x].flow_mol.fix()
-            for j in vap_comp:
-                if (x != 0 and j not in solute_comp_list):
-                    blk.vapor_phase.properties[0, x].mole_frac_comp[j].fix()
-        for x in blk.liquid_phase.length_domain:
-            if x != 1:
-                blk.liquid_phase.properties[0, x].temperature.fix()
-                blk.liquid_phase.properties[0, x].flow_mol.fix()
-            for j in liq_comp:
-                if (x != 1 and j not in solute_comp_list):
-                    blk.liquid_phase.properties[0, x].mole_frac_comp[j].fix()
-
-    def unfix_initial_condition(blk):
-        """
-        Function to unfix initial condition for material and enthalpy balance.
-
-        """
-
-        vap_comp = blk.config.vapor_side.property_package.component_list
-        liq_comp = blk.config.liquid_side.property_package.component_list
-        solute_comp_list = blk.config.liquid_side.property_package.solute_set
-
-        for x in blk.vapor_phase.length_domain:
-            if x != 0:
-                blk.vapor_phase.properties[0, x].temperature.unfix()
-                blk.vapor_phase.properties[0, x].flow_mol.unfix()
-            for j in vap_comp:
-                if (x != 0 and j not in solute_comp_list):
-                    blk.vapor_phase.properties[0, x].mole_frac_comp[j].unfix()
-        for x in blk.liquid_phase.length_domain:
-            if x != 1:
-                blk.liquid_phase.properties[0, x].temperature.unfix()
-                blk.liquid_phase.properties[0, x].flow_mol.unfix()
-            for j in liq_comp:
-                if (x != 1 and j not in solute_comp_list):
-                    blk.liquid_phase.properties[0, x].mole_frac_comp[j].unfix()
-                    
-    def make_steady_state_column_profile(blk):
-        """
-        Steady-state Plot function for Temperature and Solute Pressure profile.
-
-        """
-
-        normalised_column_height = [x for x in blk.vapor_phase.length_domain]
-        simulation_time = [t for t in blk.flowsheet().time]
-
-        # final time
-        tf = simulation_time[-1]
-        
-        # solute list
-        solute_comp_list = blk.config.liquid_side.property_package.solute_set
-        solute_profile = []
-        
-        liquid_temperature_profile = []
-        solute_comp_profile = []
-
-        # APPEND RESULTS
-        for j in solute_comp_list:
-            for x in blk.vapor_phase.length_domain:
-                x_liq = blk.liquid_phase.length_domain.at(blk.zi[x].value)
-                solute_comp_profile.append(
-                    value(1e-3 * blk.vapor_phase.properties[tf, x].pressure *
-                          blk.vapor_phase.properties[tf, x].mole_frac_comp[j]))
-                liquid_temperature_profile.append(
-                    value(blk.liquid_phase.properties[tf, x_liq].temperature))
-            solute_profile.append(solute_comp_profile)
-
-        # plot properties
-        fontsize = 18
-        labelsize = 18
-        fig = plt.figure(figsize=(9, 7))
-        ax1 = fig.add_subplot(111)
-        ax1.set_title('Steady-state column profile',
-                      fontsize=16, fontweight='bold')
-
-        # plot primary axis
-        lab1 = ax1.plot(normalised_column_height, solute_profile[0],
-                        linestyle='--', mec="b", mfc="None",
-                        color='b', label='solute partial pressure [kPa]',
-                        marker='o')
-
-        ax1.tick_params(axis='y', labelcolor='b',
-                        direction='in', labelsize=labelsize)
-        ax1.tick_params(axis='x', direction='in', labelsize=labelsize)
-
-        ax1.set_xlabel('Normalise column  height from bottom',
-                       fontsize=fontsize)
-        ax1.set_ylabel('P_solute  [ kPa]', color='b', fontweight='bold',
-                       fontsize=fontsize)
-        # plot secondary axis
-        ax2 = ax1.twinx()
-        lab2 = ax2.plot(normalised_column_height,
-                        liquid_temperature_profile,
-                        color='g',
-                        linestyle='-',
-                        label='Liquid temperature profile',
-                        marker='s')
-        ax2.set_ylabel('T$_{liq}$ [ K ] ', color='g', fontweight='bold',
-                       fontsize=fontsize)
-        ax2.tick_params(axis='y', labelcolor='g',
-                        direction='in', labelsize=labelsize)
-
-        # get the labels
-        lab_1 = lab1 + lab2
-        labels_1 = [lb.get_label() for lb in lab_1]
-        ax1.legend(lab_1, labels_1, loc='lower center', fontsize=fontsize)
-        fig.tight_layout()
-
-        # show graph
-        plt.show()
-
-    def make_dynamic_column_profile(blk):
-        """
-        Dynamic Plot function for Temperature and Solute Pressure profile.
-
-        """
-
-        normalised_column_height = [x for x in blk.vapor_phase.length_domain]
-        simulation_time = [t for t in blk.flowsheet().time]
-        fluegas_flow = [value(blk.vapor_inlet.flow_mol[t])
-                        for t in blk.flowsheet().time]
-
-        # final time
-        tf = simulation_time[-1]
-        nf = len(simulation_time)
-
-        # mid-time
-        if nf % 2 == 0:
-            tm = int(nf / 2)
-        else:
-            tm = int(nf / 2 + 1)
-
-        solute_comp_list = blk.config.liquid_side.property_package.solute_set
-        solute_profile_mid = []
-        solute_profile_fin = []
-        liquid_temperature_profile_mid = []
-        liquid_temperature_profile_fin = []
-        solute_comp_profile_mid = []
-        solute_comp_profile_fin = []
-
-        # APPEND RESULTS
-        for j in solute_comp_list:
-            for x in blk.vapor_phase.length_domain:
-                x_liq = blk.liquid_phase.length_domain.at(blk.zi[x].value)
-                solute_comp_profile_mid.append(
-                    value(1e-3 * blk.vapor_phase.properties[tm, x].pressure *
-                          blk.vapor_phase.properties[tm, x].mole_frac_comp[j]))
-                solute_comp_profile_fin.append(
-                    value(1e-3 * blk.vapor_phase.properties[tf, x].pressure *
-                          blk.vapor_phase.properties[tf, x].mole_frac_comp[j]))
-    
-                liquid_temperature_profile_mid.append(
-                    value(blk.liquid_phase.properties[tm, x_liq].temperature))
-                liquid_temperature_profile_fin.append(
-                    value(blk.liquid_phase.properties[tf, x_liq].temperature))
-            solute_profile_mid.append(solute_comp_profile_mid)
-            solute_profile_fin.append(solute_comp_profile_fin)
-
-        # plot properties
-        fontsize = 18
-        labelsize = 18
-        fig = plt.figure(figsize=(12, 7))
-        ax1 = fig.add_subplot(211)
-        ax1.set_title(
-            'Column profile @ {0:6.2f} & {1:6.2f} sec'.format(tm, tf),
-            fontsize=16, fontweight='bold')
-
-        # plot primary axis
-        lab1 = ax1.plot(normalised_column_height, solute_profile_mid[0],
-                        linestyle='--', color='b',
-                        label='Solute partial pressure [kPa] @ %d' % tm)
-        lab2 = ax1.plot(normalised_column_height, solute_profile_fin[0],
-                        linestyle='-', color='b',
-                        label='Solute partial pressure [kPa] @ %d' % tf)
-
-        ax1.tick_params(axis='y', labelcolor='b',
-                        direction='in', labelsize=labelsize)
-        ax1.tick_params(axis='x', direction='in', labelsize=labelsize)
-
-        ax1.set_xlabel('Normalise column  height from bottom',
-                       fontsize=fontsize)
-        ax1.set_ylabel('P_solute  [ kPa]', color='b', fontweight='bold',
-                       fontsize=fontsize)
-
-        # plot secondary axis
-        ax2 = ax1.twinx()
-        lab3 = ax2.plot(
-            normalised_column_height,
-            liquid_temperature_profile_mid,
-            color='g', linestyle='--',
-            label='Liquid temperature profile @ {0:6.1f}'.format(tm))
-        lab4 = ax2.plot(
-            normalised_column_height,
-            liquid_temperature_profile_fin,
-            color='g', linestyle='-',
-            label='Liquid temperature profile @ {0:6.1f}'.format(tf))
-        ax2.set_ylabel('T$_{liq}$ [ K ] ', color='g', fontweight='bold',
-                       fontsize=fontsize)
-        ax2.tick_params(axis='y', labelcolor='g',
-                        direction='in', labelsize=labelsize)
-        # get the labels
-        lab_1 = lab1 + lab2 + lab3 + lab4
-        labels_1 = [lb.get_label() for lb in lab_1]
-        ax1.legend(lab_1, labels_1, fontsize=fontsize)
-
-        # plot flowgas flow
-        ax3 = fig.add_subplot(212)
-        ax3.plot(simulation_time, fluegas_flow,
-                 linestyle='--', mec="g", mfc="None",
-                 color='g', label='Fluegas flow [mol/s]',
-                 marker='o')
-        ax3.tick_params(labelsize=labelsize)
-        ax3.set_xlabel('Simulation time (sec)', fontsize=fontsize)
-        ax3.set_ylabel(' Fv  [ mol/s]', color='b', fontweight='bold',
-                       fontsize=fontsize)
-        ax3.legend(['Fluegas flow [mol/s]'], fontsize=fontsize)
-        fig.tight_layout()
-        plt.show()
-=======
 relocated_module_attribute(
     'PackedColumn',
     'idaes.models_extra.column_models.solvent_column.PackedColumn',
-    version='2.0.0.alpha0')
->>>>>>> efaeb3c1
+    version='2.0.0.alpha0')