##############################################################################
# Institute for the Design of Advanced Energy Systems Process Systems
# Engineering Framework (IDAES PSE Framework) Copyright (c) 2018-2020, by the
# software owners: The Regents of the University of California, through
# Lawrence Berkeley National Laboratory,  National Technology & Engineering
# Solutions of Sandia, LLC, Carnegie Mellon University, West Virginia
# University Research Corporation, et al. All rights reserved.
#
# Please see the files COPYRIGHT.txt and LICENSE.txt for full copyright and
# license information, respectively. Both files are also available online
# at the URL "https://github.com/IDAES/idaes-pse".
##############################################################################
"""
Tests for total condenser unit model.Tests 2 sets of state vars using the ideal
property package (FTPz and FcTP).

Author: Jaffer Ghouse
"""
import pytest
from pyomo.environ import (ConcreteModel, TerminationCondition,
                           SolverStatus, value)

from idaes.core import (FlowsheetBlock, MaterialBalanceType, EnergyBalanceType,
                        MomentumBalanceType)
from idaes.generic_models.unit_models.distillation import Condenser
from idaes.generic_models.unit_models.distillation.condenser import CondenserType, \
    TemperatureSpec
from idaes.generic_models.properties.activity_coeff_models.BTX_activity_coeff_VLE \
    import BTXParameterBlock
from idaes.core.util.model_statistics import degrees_of_freedom, \
    number_variables, number_total_constraints, number_unused_variables, \
    fixed_variables_set, activated_constraints_set
from idaes.core.util.testing import get_default_solver, \
    PhysicalParameterTestBlock, initialization_tester
from idaes.core.util.exceptions import PropertyPackageError

# -----------------------------------------------------------------------------
# Get default solver for testing
solver = get_default_solver()


@pytest.mark.unit
def test_config():

    m = ConcreteModel()
    m.fs = FlowsheetBlock(default={"dynamic": False})
    m.fs.properties = PhysicalParameterTestBlock()



    m.fs.unit = Condenser(
        default={"property_package": m.fs.properties,
                 "condenser_type": CondenserType.totalCondenser,
                 "temperature_spec": TemperatureSpec.customTemperature})

    assert len(m.fs.unit.config) == 10
    assert m.fs.unit.config.condenser_type == CondenserType.totalCondenser
    assert m.fs.unit.config.material_balance_type == \
        MaterialBalanceType.useDefault
    assert m.fs.unit.config.energy_balance_type == \
        EnergyBalanceType.useDefault
    assert m.fs.unit.config.momentum_balance_type == \
        MomentumBalanceType.pressureTotal
    assert not m.fs.unit.config.has_pressure_change
    assert hasattr(m.fs.unit, "heat_duty")


<<<<<<< HEAD
class TestBTXIdeal():
=======

class TestBTXIdeal(object):
>>>>>>> e90985a1
    @pytest.fixture(scope="class")
    def btx_ftpz(self):
        m = ConcreteModel()
        m.fs = FlowsheetBlock(default={"dynamic": False})

        m.fs.properties = BTXParameterBlock(default={"valid_phase":
                                                     ('Liq', 'Vap'),
                                                     "activity_coeff_model":
                                                     "Ideal"})

        m.fs.unit = Condenser(
            default={"property_package": m.fs.properties,
                     "condenser_type": CondenserType.totalCondenser,
                     "temperature_spec": TemperatureSpec.atBubblePoint,
                     "has_pressure_change": True})

        return m

    @pytest.fixture(scope="class")
    def btx_fctp(self):
        m = ConcreteModel()
        m.fs = FlowsheetBlock(default={"dynamic": False})

        m.fs.properties = BTXParameterBlock(default={"valid_phase":
                                                     ('Liq', 'Vap'),
                                                     "activity_coeff_model":
                                                     "Ideal",
                                                     "state_vars": "FcTP"})

        m.fs.unit = Condenser(
            default={"property_package": m.fs.properties,
                     "condenser_type": CondenserType.totalCondenser,
                     "temperature_spec": TemperatureSpec.atBubblePoint,
                     "has_pressure_change": True})

        return m

    @pytest.mark.build
    @pytest.mark.unit
    def test_build(self, btx_ftpz, btx_fctp):
        assert hasattr(btx_ftpz.fs.unit, "reflux_ratio")
        assert hasattr(btx_ftpz.fs.unit, "eq_total_cond_spec")

        assert hasattr(btx_ftpz.fs.unit, "inlet")

        assert hasattr(btx_ftpz.fs.unit.inlet, "flow_mol")
        assert hasattr(btx_ftpz.fs.unit.inlet, "mole_frac_comp")
        assert hasattr(btx_ftpz.fs.unit.inlet, "temperature")
        assert hasattr(btx_ftpz.fs.unit.inlet, "pressure")

        assert hasattr(btx_ftpz.fs.unit, "reflux")

        assert hasattr(btx_ftpz.fs.unit.reflux, "flow_mol")
        assert hasattr(btx_ftpz.fs.unit.reflux, "mole_frac_comp")
        assert hasattr(btx_ftpz.fs.unit.reflux, "temperature")
        assert hasattr(btx_ftpz.fs.unit.reflux, "pressure")

        assert hasattr(btx_ftpz.fs.unit, "distillate")
        assert hasattr(btx_ftpz.fs.unit.distillate, "flow_mol")
        assert hasattr(btx_ftpz.fs.unit.distillate, "mole_frac_comp")
        assert hasattr(btx_ftpz.fs.unit.distillate, "temperature")
        assert hasattr(btx_ftpz.fs.unit.distillate, "pressure")

        assert number_variables(btx_ftpz.fs.unit) == 49
        assert number_total_constraints(btx_ftpz.fs.unit) == 42
        assert number_unused_variables(btx_ftpz) == 1

        assert hasattr(btx_fctp.fs.unit, "reflux_ratio")
        assert hasattr(btx_fctp.fs.unit, "eq_total_cond_spec")

        assert hasattr(btx_fctp.fs.unit, "inlet")

        assert hasattr(btx_fctp.fs.unit.inlet, "flow_mol_comp")
        assert hasattr(btx_fctp.fs.unit.inlet, "temperature")
        assert hasattr(btx_fctp.fs.unit.inlet, "pressure")

        assert hasattr(btx_fctp.fs.unit, "reflux")

        assert hasattr(btx_fctp.fs.unit.reflux, "flow_mol_comp")
        assert hasattr(btx_fctp.fs.unit.reflux, "temperature")
        assert hasattr(btx_fctp.fs.unit.reflux, "pressure")

        assert hasattr(btx_fctp.fs.unit, "distillate")
        assert hasattr(btx_fctp.fs.unit.distillate, "flow_mol_comp")
        assert hasattr(btx_fctp.fs.unit.distillate, "temperature")
        assert hasattr(btx_fctp.fs.unit.distillate, "pressure")

        assert number_variables(btx_fctp.fs.unit) == 51
        assert number_total_constraints(btx_fctp.fs.unit) == 45
        assert number_unused_variables(btx_fctp) == 1

    @pytest.mark.unit
    def test_dof(self, btx_ftpz, btx_fctp):

        # Fix the total condenser variables (FTPz)
        btx_ftpz.fs.unit.reflux_ratio.fix(1)
        btx_ftpz.fs.unit.deltaP.fix(0)

        # Fix the inputs (typically this will be the vapor from the top tray)
        btx_ftpz.fs.unit.inlet.flow_mol.fix(1)
        btx_ftpz.fs.unit.inlet.temperature.fix(375)
        btx_ftpz.fs.unit.inlet.pressure.fix(101325)
        btx_ftpz.fs.unit.inlet.mole_frac_comp[0, "benzene"].fix(0.5)
        btx_ftpz.fs.unit.inlet.mole_frac_comp[0, "toluene"].fix(0.5)

        assert degrees_of_freedom(btx_ftpz) == 0

        # Fix the total condenser variables (FcTP)
        btx_fctp.fs.unit.reflux_ratio.fix(1)
        btx_fctp.fs.unit.deltaP.fix(0)

        # Fix the inputs (typically this will be the outlet vapor from the top tray)
        btx_fctp.fs.unit.inlet.flow_mol_comp[0, "benzene"].fix(0.5)
        btx_fctp.fs.unit.inlet.flow_mol_comp[0, "toluene"].fix(0.5)
        btx_fctp.fs.unit.inlet.temperature.fix(375)
        btx_fctp.fs.unit.inlet.pressure.fix(101325)

        assert degrees_of_freedom(btx_fctp) == 0

    @pytest.mark.initialization
    @pytest.mark.solver
    @pytest.mark.skipif(solver is None, reason="Solver not available")
    @pytest.mark.unit
    def test_initialize(self, btx_ftpz, btx_fctp):
        initialization_tester(btx_ftpz)
        initialization_tester(btx_fctp)

    @pytest.mark.solver
    @pytest.mark.skipif(solver is None, reason="Solver not available")
    @pytest.mark.unit
    def test_solve(self, btx_ftpz, btx_fctp):
        results = solver.solve(btx_ftpz)

        # Check for optimal solution
        assert results.solver.termination_condition == \
            TerminationCondition.optimal
        assert results.solver.status == SolverStatus.ok

        results = solver.solve(btx_fctp)

        # Check for optimal solution
        assert results.solver.termination_condition == \
            TerminationCondition.optimal
        assert results.solver.status == SolverStatus.ok

    @pytest.mark.initialize
    @pytest.mark.solver
    @pytest.mark.skipif(solver is None, reason="Solver not available")
    @pytest.mark.unit
    def test_solution(self, btx_ftpz, btx_fctp):
        # Reflux port
        assert (pytest.approx(0.4999, abs=1e-3) ==
                value(btx_ftpz.fs.unit.reflux.flow_mol[0]))
        assert (pytest.approx(0.5, abs=1e-3) ==
                value(btx_ftpz.fs.unit.reflux.mole_frac_comp[0, "benzene"]))
        assert (pytest.approx(0.5, abs=1e-3) ==
                value(btx_ftpz.fs.unit.reflux.mole_frac_comp[0, "toluene"]))
        assert (pytest.approx(365.347, abs=1e-3) ==
                value(btx_ftpz.fs.unit.reflux.temperature[0]))
        assert (pytest.approx(101325, abs=1e-3) ==
                value(btx_ftpz.fs.unit.reflux.pressure[0]))

        # Distillate port
        assert (pytest.approx(0.4999, abs=1e-3) ==
                value(btx_ftpz.fs.unit.distillate.flow_mol[0]))
        assert (pytest.approx(0.5, abs=1e-3) ==
                value(btx_ftpz.fs.unit.distillate.mole_frac_comp[0, "benzene"]))
        assert (pytest.approx(0.5, abs=1e-3) ==
                value(btx_ftpz.fs.unit.distillate.mole_frac_comp[0, "toluene"]))
        assert (pytest.approx(365.347, abs=1e-3) ==
                value(btx_ftpz.fs.unit.distillate.temperature[0]))
        assert (pytest.approx(101325, abs=1e-3) ==
                value(btx_ftpz.fs.unit.distillate.pressure[0]))

        # Unit level
        assert (pytest.approx(-33711.313, abs=1e-3) ==
                value(btx_ftpz.fs.unit.heat_duty[0]))

        # Reflux port
        assert (pytest.approx(0.25, abs=1e-3) ==
                value(btx_fctp.fs.unit.reflux.flow_mol_comp[0, "benzene"]))
        assert (pytest.approx(0.25, abs=1e-3) ==
                value(btx_fctp.fs.unit.reflux.flow_mol_comp[0, "toluene"]))
        assert (pytest.approx(365.347, abs=1e-3) ==
                value(btx_fctp.fs.unit.reflux.temperature[0]))
        assert (pytest.approx(101325, abs=1e-3) ==
                value(btx_fctp.fs.unit.reflux.pressure[0]))

        # Distillate port
        assert (pytest.approx(0.25, abs=1e-3) ==
                value(btx_fctp.fs.unit.distillate.flow_mol_comp[0, "benzene"]))
        assert (pytest.approx(0.25, abs=1e-3) ==
                value(btx_fctp.fs.unit.distillate.flow_mol_comp[0, "toluene"]))
        assert (pytest.approx(365.347, abs=1e-2) ==
                value(btx_fctp.fs.unit.distillate.temperature[0]))
        assert (pytest.approx(101325, abs=1e-1) ==
                value(btx_fctp.fs.unit.distillate.pressure[0]))

        # Unit level
        assert (pytest.approx(-33711.295, abs=1e-1) ==
                value(btx_fctp.fs.unit.heat_duty[0]))

    @pytest.mark.initialize
    @pytest.mark.solver
    @pytest.mark.skipif(solver is None, reason="Solver not available")
    @pytest.mark.unit
    def test_conservation(self, btx_ftpz, btx_fctp):
        assert abs(value(btx_ftpz.fs.unit.inlet.flow_mol[0] -
                         (btx_ftpz.fs.unit.reflux.flow_mol[0] +
                          btx_ftpz.fs.unit.distillate.flow_mol[0]))) <= 1e-5

        assert abs(value(btx_fctp.fs.unit.inlet.flow_mol_comp[0, "benzene"] +
                         btx_fctp.fs.unit.inlet.flow_mol_comp[0, "toluene"] -
                         (btx_fctp.fs.unit.reflux.flow_mol_comp[0, "benzene"] +
                          btx_fctp.fs.unit.reflux.flow_mol_comp[0, "toluene"] +
                          btx_fctp.fs.unit.distillate.
                          flow_mol_comp[0, "benzene"] +
                          btx_fctp.fs.unit.distillate.
                          flow_mol_comp[0, "toluene"]))) <= 1e-5

    @pytest.mark.ui
    @pytest.mark.unit
    def test_report(self, btx_ftpz, btx_fctp):
        btx_ftpz.fs.unit.report()
        btx_fctp.fs.unit.report()<|MERGE_RESOLUTION|>--- conflicted
+++ resolved
@@ -65,12 +65,7 @@
     assert hasattr(m.fs.unit, "heat_duty")
 
 
-<<<<<<< HEAD
-class TestBTXIdeal():
-=======
-
 class TestBTXIdeal(object):
->>>>>>> e90985a1
     @pytest.fixture(scope="class")
     def btx_ftpz(self):
         m = ConcreteModel()
