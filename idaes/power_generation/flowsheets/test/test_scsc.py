--- conflicted
+++ resolved
@@ -63,29 +63,17 @@
 @pytest.mark.solver
 @pytest.mark.skipif(not prop_available, reason="IAPWS not available")
 @pytest.mark.skipif(not solver_available, reason="Solver not available")
-<<<<<<< HEAD
-def test_init_value(model):
-    assert gross_power_mw(model) == pytest.approx(633.56, abs=1e-2)
-=======
 def test_init_value(initialize_model):
     m, solver = initialize_model
     assert gross_power_mw(m) == pytest.approx(635.63, abs=1e-2)
->>>>>>> 9c84a52d
 
 
 @pytest.mark.integration
 @pytest.mark.solver
 @pytest.mark.skipif(not prop_available, reason="IAPWS not available")
 @pytest.mark.skipif(not solver_available, reason="Solver not available")
-<<<<<<< HEAD
-def test_valve_change(model):
-    model.fs.turb.throttle_valve[1].valve_opening[:].value = 0.25
-    model.solver.solve(model, tee=True)
-    assert gross_power_mw(model) == pytest.approx(592.87, abs=1e-2)
-=======
 def test_valve_change(initialize_model):
     m, solver = initialize_model
     m.fs.turb.throttle_valve[1].valve_opening[:].value = 0.25
     solver.solve(m, tee=True)
-    assert gross_power_mw(m) == pytest.approx(603.46, abs=1e-2)
->>>>>>> 9c84a52d
+    assert gross_power_mw(m) == pytest.approx(603.46, abs=1e-2)