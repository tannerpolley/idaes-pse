##############################################################################
# Institute for the Design of Advanced Energy Systems Process Systems
# Engineering Framework (IDAES PSE Framework) Copyright (c) 2018-2020, by the
# software owners: The Regents of the University of California, through
# Lawrence Berkeley National Laboratory,  National Technology & Engineering
# Solutions of Sandia, LLC, Carnegie Mellon University, West Virginia
# University Research Corporation, et al. All rights reserved.
#
# Please see the files COPYRIGHT.txt and LICENSE.txt for full copyright and
# license information, respectively. Both files are also available online
# at the URL "https://github.com/IDAES/idaes-pse".
##############################################################################
"""
Workspace classes and functions.
"""
# stdlib
import logging
import os
from typing import List
import uuid
import yaml

# third-party
import jsonschema
import six

# local
from .errors import (
    ParseError,
    WorkspaceError,
    WorkspaceNotFoundError,
    WorkspaceConfNotFoundError,
    WorkspaceConfMissingField,
    WorkspaceCannotCreateError,
)
from .util import yaml_load

__author__ = "Dan Gunter <dkgunter@lbl.gov>"

_log = logging.getLogger(__name__)

CONFIG_SCHEMA = {
    "$schema": "http://json-schema.org/draft-04/schema#",
    "id": "http://idaes.org/dmf/workspace-config",
    "type": "object",
    "properties": {
        "_id": {"description": "Unique workspace identifier", "type": "string"},
        "htmldocs": {
            "description": "HTML documentation paths",
            "type": "array",
            "items": {
                "type": "string",
                "description": "directory containing Sphinx HTML docs",
            },
            "default": "{dmf_root}/docs/build/html",
        },
        "description": {
            "description": "A human-readable description of the workspace",
            "type": "string",
        },
        "name": {"description": "A short name for the workspace", "type": "string"},
    },
}


class Fields(object):
    """Workspace configuration fields.
    """

    DOC_HTML_PATH = "htmldocs"  # path to documentation html dir
    LOG_CONF = "logging"  # logging config


class Workspace(object):
    """DMF Workspace.

    In essence, a workspace is some information at the root of a directory
    tree, a database (currently file-based, so also in the directory tree)
    of *Resources*, and a set of files associated with these resources.

    **Workspace Configuration**

    When the DMF is initialized, the workspace is given as a path to a
    directory. In that directory is a special file named ``config.yaml``,
    that contains metadata about the workspace. The very existence of a
    file by that name is taken by the DMF code as an indication that the
    containing directory is a DMF workspace::

        /path/to/dmf: Root DMF directory
         |
         +- config.yaml: Configuration file
         +- resourcedb.json: Resource metadata "database" (uses TinyDB)
         +- files: Data files for all resources

    The configuration file is a `YAML`_ formatted file

    .. _YAML: http://www.yaml.org/

    The configuration file defines the following key/value pairs:

        _id
            Unique identifier for the workspace. This is auto-generated by
            the library, of course.
        name
            Short name for the workspace.
        description
            Possibly longer text describing the workspace.
        created
            Date at which the workspace was created, as string in the
            ISO8601 format.
        modified
            Date at which the workspace was last modified, as string in the
            ISO8601 format.
        htmldocs
            Full path to the location of the built (not source) Sphinx HTML
            documentation for the `idaes_dmf` package. See
            DMF Help Configuration for more details.

    There are many different possible "styles" of formatting a list of values
    in YAML, but we prefer the simple block-indented style, where the key is
    on its own line and the values are each indented with a dash:

    .. code-block:: YAML

        _id: fe5372a7e51d498fb377da49704874eb
        created: '2018-07-16 11:10:44'
        description: A bottomless trashcan
        modified: '2018-07-16 11:10:44'
        name: Oscar the Grouch's Home
        htmldocs:
        - '{dmf_root}/doc/build/html/dmf'
        - '{dmf_root}/doc/build/html/models'


    Any paths in the workspace configuration, e.g., for the "htmldocs",
    can use two special variables that will take on values relative to the
    workspace location. This avoids hardcoded paths and makes the workspace
    more portable across environments. ``{ws_root}`` will be replaces with
    the path to the workspace directory, and ``{dmf_root}`` will be replaced
    with the path to the (installed) DMF package.

    The `config.yaml` file will allow keys and values it does not know
    about. These will be accessible, loaded into a Python dictionary,
    via the ``meta`` attribute on the :class:`Workspace` instance.
    This may be useful for
    passing additional user-defined information into the DMF at startup.
    """

    #: Name of configuration file placed in WORKSPACE_DIR
    WORKSPACE_CONFIG = "config.yaml"
    #: Name of ID field
    ID_FIELD = "_id"

    CONF_NAME = "name"  #: Configuration field for name
    CONF_DESC = "description"  #: Configuration field for description
    CONF_CREATED = "created"  #: Configuration field for created date
    CONF_MODIFIED = "modified"  #: Configuration field for modified date

    def __init__(
        self, path, create=False, existing_ok=True, add_defaults=False, html_paths=None
    ):
        """Load or create a workspace rooted at `path`

        Args:
            (str) path: Path for root of workspace
            (bool) create: Create the workspace if it does not exist.
            (bool) existing_ok: If create is True, and the workspace exists, just continue
            (bool) add_defaults: Add default values to new config
            html_paths: One or more paths to HTML docs (or None)
        Raises:
            WorkspaceNotFoundError: if ws is not found (and create is false)
            WorkspaceConfNotFoundError: if ws config is not found (& ~create)
            WorkspaceConfMissingField: if there is no ID field.
            DMFError: Anything else
        """
        path = os.path.abspath(path)
        self._wsdir = path
        self._conf = os.path.join(self._wsdir, self.WORKSPACE_CONFIG)
        self._cached_conf = None
        if create:
            skip_config = False
            # note: these raise OSError on failure
<<<<<<< HEAD
            if not os.path.exists(self._wsdir):
                try:
                    os.mkdir(self._wsdir, 0o770)
                except OSError:
                    if not os.path.exists(self._wsdir):
                        raise WorkspaceCannotCreateError(self._wsdir)
                    if os.path.exists(self._conf):
                        raise WorkspaceError(
                            'existing configuration would be '
                            'overwritten: {}'.format(self._conf)
                        )
                    _log.warning(
                        'Using existing path for new DMF workspace: {}'.format(self._wsdir)
                    )
            try:
                self._create_new_config(add_defaults)
            except OSError as err:
                raise WorkspaceError(
                    'while creating new workspace ' 'configuration: {}'.format(err)
                )
=======
            try:
                os.mkdir(self._wsdir, 0o770)
            except OSError:
                if not os.path.exists(self._wsdir):
                    raise WorkspaceCannotCreateError(self._wsdir)
                if os.path.exists(self._conf):
                    if existing_ok:
                        _log.info(f"Using existing DMF workspace: {self._conf}")
                        skip_config = True
                    else:
                        raise WorkspaceError(
                            "existing configuration would be "
                            "overwritten: {}".format(self._conf)
                        )
                _log.info(
                    "Using existing path for new DMF workspace: {}".format(self._wsdir)
                )
            if not skip_config:
                try:
                    self._create_new_config(add_defaults)
                except OSError as err:
                    raise WorkspaceError(
                        "while creating new workspace " "configuration: {}".format(err)
                    )
>>>>>>> e822718a
        else:
            # assert that the workspace exists
            try:
                assert os.path.isdir(self._wsdir)
            except AssertionError:
                raise WorkspaceNotFoundError(self._wsdir)
            try:
                assert os.path.isfile(self._conf)
            except AssertionError:
                raise WorkspaceConfNotFoundError(self._conf)
        self._install_dir = self._get_install_dir()
        try:
            self._id = self.meta[self.ID_FIELD]
        except KeyError:
            raise WorkspaceConfMissingField(path, self.ID_FIELD, "ID field")
        if html_paths:
            self.set_doc_paths(html_paths)

    def _create_new_config(self, add_defaults):
<<<<<<< HEAD
        _log.info(f"Create new configuration at '{self._conf}'")
        conf = open(self._conf, 'w')  # create the file
=======
        conf = open(self._conf, "w")  # create the file
>>>>>>> e822718a
        new_id = uuid.uuid4().hex  # create new unique ID
        conf.write("{}: {}\n".format(self.ID_FIELD, new_id))  # write ID
        conf.close()  # flush and close
        if add_defaults:
            self._configure_defaults()

    def _configure_defaults(self):
        """Add default values to the workspace configuration.

        Note: this will *overwrite* any existing values!
        """
        values = {
            key: val
            for key, (desc, val) in WorkspaceConfig()
            .get_fields(only_defaults=True)
            .items()
        }
        self.set_meta(values)

    @property
    def wsid(self):
        """Get workspace identifier (from config file).

        Returns:
            str: Unique identifier.
        """
        return self._id

    @staticmethod
    def _get_install_dir():
        fpath = os.path.realpath(__file__)
        fdir = os.path.dirname(fpath)
        idir = os.path.join(fdir, "..", "..")
        return os.path.abspath(idir)

    def set_meta(self, values, remove=None):
        # type: (dict, list) -> None
        """Update metadata with new values.
        
        Args:
            values (dict): Values to add or change
            remove (list): Keys of values to remove.
        """
        d = self._read_conf()
        if remove:
            for key in remove:
                if key in d:
                    del d[key]
                else:
                    _log.warning('Cannot remove "{}": no such key'.format(key))
        d.update(values)
        self._write_conf(d)
        self._cached_conf = d

    @property
    def meta(self):
        # type: () -> dict
        """Get metadata.

        This reads and parses the configuration.
        Therefore, one way to force a config refresh is to
        simply refer to this property, e.g.::

             dmf = DMF(path='my-workspace')
             #  ... do stuff that alters the config ...
             dmf.meta  # re-read/parse the config

        Returns:
            (dict) Metadata for this workspace.
        """
        # Re-read configuration from file
        d = self._read_conf()
        # In sections that contain paths,
        # substitute special variables in the values with
        # the paths for this workspace.
        if Fields.DOC_HTML_PATH in d:
            p = d[Fields.DOC_HTML_PATH]
            if isinstance(p, str):
                p = [p]
            d[Fields.DOC_HTML_PATH] = list(map(self._expand_path, p))
        if Fields.LOG_CONF in d:
            # Look through logging configuration tree, and
            # replace paths in any value whose key is 'output'.
            stack = [(k, d) for k in d]
            while stack:
                key, p = stack.pop()
                if key == "output":
                    p[key] = self._expand_path(p[key])
                elif isinstance(p[key], dict):
                    for key2 in p[key].keys():
                        stack.append((key2, p[key]))
        # Return modified configuration metadata
        return d

    def get_doc_paths(self):
        """Get paths to generated HTML Sphinx docs.

        Returns:
            (list) Paths or empty list if not found.
        """
        paths = self.meta.get(Fields.DOC_HTML_PATH, [])
        if len(paths) and hasattr(paths, "lower"):
            paths = [paths]  # make a str into a list
        return paths

    def set_doc_paths(self, paths: List[str], replace: bool = False):
        """Set paths to generated HTML Sphinx docs.

        Args:
            paths: New paths to add.
            replace: If True, replace any existing paths. Otherwise merge
                     new paths with existing ones.
        """
        existing_paths = self.get_doc_paths()
        if replace:
            new_paths = list(set(existing_paths + paths))
        else:
            new_paths = paths
        if new_paths != existing_paths:
            self.set_meta({Fields.DOC_HTML_PATH: new_paths})

    def _read_conf(self):
        #: type (None) -> dict
        if self._cached_conf is None:
            _log.debug('Load workspace configuration from "{}"'.format(self._conf))
            conf = open(self._conf, "r")
            try:
                contents = yaml_load(conf)
            except Exception as err:
                raise ParseError(
                    'Cannot load config file "{f}": {e}'.format(f=self._conf, e=err)
                )
            if contents is None:  # empty file
                contents = {}
            self._cached_conf = contents
        else:
            contents = self._cached_conf
        if isinstance(contents, str):
            raise ParseError("File contents cannot be simple str ({})".format(contents))
        else:
            return contents.copy()

    def _expand_path(self, path):
        # leave paths bracketed by _underscores_ alone
        if len(path) > 2 and path[0] == "_" and path[-1] == "_":
            return path
        return os.path.realpath(
            path.format(ws_root=self.root, dmf_root=self._install_dir)
        )

    def _write_conf(self, contents):
        #: type (dict) -> None
        conf = open(self._conf, "w")
        yaml.dump(contents, conf, default_flow_style=False)
        conf.close()

    @property
    def root(self):
        """Root path for this workspace.
        This is the path containing the configuration file.
        """
        return self._wsdir

    @property
    def configuration_file(self):
        """Configuration file path.
        """
        return self._conf

    @property
    def name(self):
        return self.meta.get(self.CONF_NAME, "none")

    @property
    def description(self):
        return self.meta.get(self.CONF_DESC, "none")


class WorkspaceConfig(object):
    DEFAULTS = {"string": "", "number": 0, "boolean": False, "array": []}

    def __init__(self):
        self._schema = jsonschema.Draft4Validator(CONFIG_SCHEMA)

    def get_fields(self, only_defaults=False):
        """Get all possible metadata fields for workspace config.

        These values come out of the configuration schema.
        Keys starting with a leading underscore, like '_id', are
        skipped.

        Args:
            only_defaults: Only include fields that have a default
                                value in the schema.
        Returns:
            dict: Keys are field name, values are (field description, value).
                  The 'value' gives a default value. Its type is either
                  a list, a number, bool, or a string; the list may be empty.
        """
        prop = CONFIG_SCHEMA["properties"]
        result = {}

        for key, item in six.iteritems(prop):
            if key.startswith("_"):
                continue
            desc = item["description"]
            type_ = item["type"]
            # morph unknown types to string
            if type_ not in self.DEFAULTS:
                _log.warning(
                    'Unknown schema type "{}".' 'Using "string" instead'.format(type_)
                )
                type_ = "string"
            # figure out value type, look for default values
            default_value = None
            if type_ == "array":
                itype = item["items"]["type"]
                idesc = item["items"]["description"]
                desc = "{}. Each item is a {}".format(desc, idesc)
                type_ = itype
                if "default" in item["items"]:
                    default_value = [item["items"]["default"]]
                elif "default" in item:
                    # default is comma-separated list
                    default_value = item["default"].split(",")
                else:
                    default_value = []
            elif "default" in item:
                default_value = item["default"]

            if default_value is None and only_defaults:
                continue

            if default_value is None:
                default_value = self.DEFAULTS[type_]
            result[key] = (desc, default_value)

        return result


def find_workspaces(root):
    """Find workspaces at or below 'root'.

    Args:
        root (str): Path to start at

    Returns:
        List[str]: paths, which are all workspace roots.
    """
    w = []
    # try all subdirectories of root
    for (dirpath, dirnames, filenames) in os.walk(root):
        for dmfdir in dirnames:
            dmfpath = os.path.join(dirpath, dmfdir)
            conf_file = os.path.join(dmfpath, Workspace.WORKSPACE_CONFIG)
            if os.path.exists(conf_file):
                w.append(dmfpath)
    # also try root itself
    if os.path.exists(os.path.join(root, Workspace.WORKSPACE_CONFIG)):
        w.insert(0, root)
    return w<|MERGE_RESOLUTION|>--- conflicted
+++ resolved
@@ -180,28 +180,6 @@
         if create:
             skip_config = False
             # note: these raise OSError on failure
-<<<<<<< HEAD
-            if not os.path.exists(self._wsdir):
-                try:
-                    os.mkdir(self._wsdir, 0o770)
-                except OSError:
-                    if not os.path.exists(self._wsdir):
-                        raise WorkspaceCannotCreateError(self._wsdir)
-                    if os.path.exists(self._conf):
-                        raise WorkspaceError(
-                            'existing configuration would be '
-                            'overwritten: {}'.format(self._conf)
-                        )
-                    _log.warning(
-                        'Using existing path for new DMF workspace: {}'.format(self._wsdir)
-                    )
-            try:
-                self._create_new_config(add_defaults)
-            except OSError as err:
-                raise WorkspaceError(
-                    'while creating new workspace ' 'configuration: {}'.format(err)
-                )
-=======
             try:
                 os.mkdir(self._wsdir, 0o770)
             except OSError:
@@ -226,7 +204,6 @@
                     raise WorkspaceError(
                         "while creating new workspace " "configuration: {}".format(err)
                     )
->>>>>>> e822718a
         else:
             # assert that the workspace exists
             try:
@@ -246,12 +223,8 @@
             self.set_doc_paths(html_paths)
 
     def _create_new_config(self, add_defaults):
-<<<<<<< HEAD
         _log.info(f"Create new configuration at '{self._conf}'")
         conf = open(self._conf, 'w')  # create the file
-=======
-        conf = open(self._conf, "w")  # create the file
->>>>>>> e822718a
         new_id = uuid.uuid4().hex  # create new unique ID
         conf.write("{}: {}\n".format(self.ID_FIELD, new_id))  # write ID
         conf.close()  # flush and close
