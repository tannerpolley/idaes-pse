--- conflicted
+++ resolved
@@ -121,15 +121,9 @@
 
         # Check has_holdup, if present
         if self.config.dynamic:
-<<<<<<< HEAD
             if hasattr(self.config, "has_holdup"):
                 if not self.config.has_holdup:
                     # Dynamic model must have has_holdup = True
-=======
-            if hasattr(self.config, "include_holdup"):
-                if not self.config.include_holdup:
-                    # Dynamic model must have include_holdup = True
->>>>>>> b531e6f2
                     raise ConfigurationError(
                             "{} invalid arguments for dynamic and has_holdup. "
                             "If dynamic = True, has_holdup must also be True "
