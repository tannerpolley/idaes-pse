--- conflicted
+++ resolved
@@ -19,10 +19,7 @@
     testing_model_data,
 )
 from pyomo.common import unittest as pyo_unittest
-<<<<<<< HEAD
-=======
 from idaes.apps.grid_integration.coordinator import prescient_avail
->>>>>>> 6295724b
 
 
 class TestMissingModel:
@@ -179,12 +176,9 @@
 
 
 @pytest.mark.component
-<<<<<<< HEAD
-=======
 @pytest.mark.skipif(
     not prescient_avail, reason="Prescient (optional dependency) not available"
 )
->>>>>>> 6295724b
 def test_compute_bids(bidder_object):
 
     marginal_cost = bidder_object.bidding_model_object.marginal_cost
