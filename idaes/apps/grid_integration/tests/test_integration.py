--- conflicted
+++ resolved
@@ -145,13 +145,8 @@
     def run_bidder_simulator(self, bidder_sim_options: PrescientOptions) -> None:
         prescient_simulator = pytest.importorskip(
             "prescient.simulator",
-<<<<<<< HEAD
-            reason="Prescient (optional dependency) not available"
-            )
-=======
             reason="Prescient (optional dependency) not available",
         )
->>>>>>> 6295724b
 
         prescient_simulator.Prescient().simulate(**bidder_sim_options)
 
@@ -161,13 +156,8 @@
     ) -> None:
         prescient_simulator = pytest.importorskip(
             "prescient.simulator",
-<<<<<<< HEAD
-            reason="Prescient (optional dependency) not available"
-            )
-=======
             reason="Prescient (optional dependency) not available",
         )
->>>>>>> 6295724b
 
         prescient_simulator.Prescient().simulate(**self_scheduler_sim_options)
 
